/*
 * Copyright 2012-2016 Amazon.com, Inc. or its affiliates. All Rights Reserved.
 *
 * Licensed under the Apache License, Version 2.0 (the "License").
 * You may not use this file except in compliance with the License.
 * A copy of the License is located at:
 *
 *     http://aws.amazon.com/apache2.0/
 *
 * or in the "license" file accompanying this file. This file is distributed on an "AS IS" BASIS,
 * WITHOUT WARRANTIES OR CONDITIONS OF ANY KIND, either express or implied. See the License for the specific
 * language governing permissions and limitations under the License.
 */

// Ion Value Support class.  This class offers the
//       additional semantics necessary for
//       timestamp values.
//
//    ION._timestamp supports:
//        new ION._timestamp(precision, offset, year, month, day, hour, minute, seconds)
//        new ION._timestamp() - returns a new null timestamp
//        new ION._timestamp(string) - parses the string to construct the timestamp
//        getEpochMilliseconds() 
//        isNull()
//        toString()
//        ION._timestamp.parse(string)
//        ION._timestamp.NULL - constant null value (non-null reference)
//        
//    The parse function returns a newly minted timestamp. If the string is
//    undefined, empty or a null image it returns the timestamp NULL.

import {Decimal} from "./IonDecimal";
import {Precision} from "./IonPrecision";
import {isDigit} from "./IonText"

const MIN_SECONDS: number = 0;
const MAX_SECONDS: number = 60;
const MIN_MINUTE: number = 0;
const MAX_MINUTE: number = 59;
const MIN_HOUR: number = 0;
const MAX_HOUR: number = 23;
const MIN_DAY: number = 1;
const MAX_DAY: number = 31;
const MIN_MONTH: number = 1;
const MAX_MONTH: number = 12;
const MIN_YEAR: number = 1;
const MAX_YEAR: number = 9999;
const MIN_OFFSET: number = (-23 * 60) - 59;
const MAX_OFFSET: number = (23 * 60) + 59;
const DAYS_PER_MONTH: number[] = [
    -1,          // months start at 1, so we fill the 0 slot
    31, 29, 31,  // jan, feb, mar
    30, 31, 30,  // apr, may, june
    31, 31, 30,  // jul, aug, sep
    31, 30, 31,  // oct, nov, dec
]

enum States {
    YEAR,
    MONTH,
    DAY,
    HOUR,
    MINUTE,
    SECONDS,
    FRACTIONAL_SECONDS,
    OFFSET,
    OFFSET_POSITIVE,
    OFFSET_NEGATIVE,
    OFFSET_MINUTES,
    OFFSET_ZULU
}

interface TransitionMap {
    [index: string]: States;
}

class TimeParserState {
    constructor(
        private _f: States,
        private _p: Precision,
        private _len: number,
        private _t: TransitionMap
    ) {}

    get f() : States {
        return this._f;
    }

    get p() : Precision {
        return this._p;
    }

    get len() : number {
        return this._len;
    }

    get t() : TransitionMap {
        return this._t;
    }
}

interface StateMap {
    [index: number]: TimeParserState;
}

const timeParserStates: StateMap = {};

timeParserStates[States.YEAR] = new TimeParserState(States.YEAR, Precision.YEAR, 4, {"T": States.OFFSET, "-": States.MONTH});
timeParserStates[States.MONTH] = new TimeParserState(States.MONTH, Precision.MONTH, 2, {"T": States.OFFSET, "-": States.DAY});
timeParserStates[States.DAY] = new TimeParserState(States.DAY, Precision.DAY, 2, {"T": States.HOUR});
timeParserStates[States.HOUR] = new TimeParserState(States.HOUR, undefined, 2, {":": States.MINUTE});
timeParserStates[States.MINUTE] = new TimeParserState(States.MINUTE, Precision.HOUR_AND_MINUTE, 2, {":": States.SECONDS, "+": States.OFFSET_POSITIVE, "-": States.OFFSET_NEGATIVE, "Z": States.OFFSET_ZULU});
timeParserStates[States.SECONDS] = new TimeParserState(States.SECONDS, Precision.SECONDS, 2, {".": States.FRACTIONAL_SECONDS, "+": States.OFFSET_POSITIVE, "-": States.OFFSET_NEGATIVE, "Z": States.OFFSET_ZULU});
timeParserStates[States.FRACTIONAL_SECONDS] = new TimeParserState(States.FRACTIONAL_SECONDS, Precision.FRACTION, undefined, {"+": States.OFFSET_POSITIVE, "-": States.OFFSET_NEGATIVE, "Z": States.OFFSET_ZULU});
timeParserStates[States.OFFSET] = new TimeParserState(States.OFFSET, undefined, 0, {"+": States.OFFSET_POSITIVE, "-": States.OFFSET_NEGATIVE, "Z": States.OFFSET_ZULU});
timeParserStates[States.OFFSET_POSITIVE] = new TimeParserState(States.OFFSET_POSITIVE, undefined, 2, {":": States.OFFSET_MINUTES});
timeParserStates[States.OFFSET_NEGATIVE] = new TimeParserState(States.OFFSET_NEGATIVE, undefined, 2, {":": States.OFFSET_MINUTES});
timeParserStates[States.OFFSET_MINUTES] = new TimeParserState(States.OFFSET_MINUTES, undefined, 2, undefined);
timeParserStates[States.OFFSET_ZULU] = new TimeParserState(States.OFFSET_ZULU, undefined, 0, undefined);

function _to_2_digits(v: number) : string {
    let s: string = v.toString();
    switch (s.length) {
        case 0:
            return "??";
        case 1:
            return "0"+s;
        case 2:
            return s;
        default:
            return s.substr(s.length - 2, 2);
    }
}

function to_4_digits(v: number) : string {
    let s: string = v.toString();
    switch (s.length) {
        case 0:
            return "??";
        case 1:
            return "000"+s;
        case 2:
            return "00"+s;
        case 3:
            return "0"+s;
        case 4:
            return s;
        default:
            return s.substr(s.length - 4, 4);
    }
}

function read_unknown_digits(str: string, pos: number) : string {//TODO this seems incorrect
    let i: number = pos;
    for (; i < str.length; i++) {
        if (!isDigit(str.charCodeAt(i))) {
            break;
        }
    }
    return str.substring(pos, i);
}

function read_digits(str: string, pos: number, len: number) : number {
    let v: number = 0;
    for (let i: number = pos; i < pos + len; i++) {
        let c: number = str.charCodeAt(i) - 48;
        if (c < 0 && c > 9) {
            return -1;
        }
        v = (v * 10) + c;
    }
    return v;
}

const SECS_PER_DAY    = 24 * 60 * 60;

function is_leapyear(year: number) : boolean {
    if ((year % 4) > 0) {
        return false;
    } // not divisible by 4, it's not
    if ((year % 100) > 0) {
        return true;
    } // not divisible by 100, (but div by 4), it IS
    return (year % 1000) === 0; // 100's also divisible by 1000 ARE otherwise they're not
}

function days_to_start_of_year(year: number) : number {
    let d: number = year * 365;
    d += Math.floor(year/4);    // all divisible by 4's are leap years
    d -= Math.floor(year/100);  // all 100's are not - take them out
    d += Math.floor(year/1000); // all 1000' are leap years - put them back in
    return d;
}

export class Timestamp {
    readonly precision : Precision;
    readonly offset : number;
    readonly year : number;
    readonly month : number;
    readonly day : number;
    readonly hour : number;
    readonly minute : number;
    readonly seconds : number;
    readonly fraction : Decimal;
    readonly date : Date;
    /*
    readonly utcYear : number;
    readonly utcMonth : number;
    readonly utcDay : number;
    readonly utcHour : number;
    readonly utcMinute : number;
    */


    constructor(precision : number, offset : number, year : number , month : number, day : number, hour : number, minute : number, seconds : number, decimal : Decimal) {
<<<<<<< HEAD

=======
>>>>>>> d0e93621
        this.precision = precision;
        this.offset = offset;
        this.year = year;
        this.month = month;
        this.day = day;
        this.hour = hour;
        this.minute = minute;
        this.seconds = seconds;
        this.fraction = decimal;
        this.checkValid();
        this.date = new Date(Date.UTC(this.year, (this.precision === Precision.YEAR ? 0 : this.month - 1), this.day, this.hour, this.minute, this.seconds, 0) - (this.offset * 60000));
        this.date.setUTCFullYear(this.year);
        /*
        let shiftHours = Math.floor(this.offset / 60);
        let shiftMinute = this.offset - (shiftHours * 60);
        this.utcMinute = this.minute - shiftMinute;
        if(this.utcMinute < MIN_MINUTE) {
            this.utcMinute = MAX_MINUTE - (this.utcMinute + MIN_MINUTE);
            shiftHours--;
        } else if(this.utcMinute > MAX_MINUTE) {
            this.utcMinute = MIN_MINUTE + (this.utcMinute - MAX_MINUTE);
            shiftHours++;
        }
        this.utcHour = this.hour - shiftHours;
        let shiftDays = 0;
        if(this.utcHour < MIN_HOUR) {
            this.utcHour = MAX_HOUR - (this.utcHour + MIN_HOUR);
            shiftDays--;
        } else if(this.utcHour > MAX_HOUR) {
            this.utcHour = MIN_HOUR + (this.utcHour - MAX_HOUR);
            shiftDays++;
        }
        this.utcDay = this.day - shiftDays;
        if(this.utcDay < MIN_DAY) {
            this.utcMonth = this.month - 1;
            if(this.utcMonth < MIN_MONTH) {
                this.utcMonth = MAX_MONTH;
                this.utcDay = DAYS_PER_MONTH[MAX_MONTH];
            }
            this.utcDay = DAYS_PER_MONTH[this.utcMonth];
        } else if(this.utcDay > DAYS_PER_MONTH[this.month]) {
            this.utcMonth = this.month - 1;
            this.utcHour = MIN_HOUR + (this.utcHour - MAX_HOUR);
        } else {

        }
        */
    }

    private checkValid() : void {
        if (this.precision === Precision.NULL) {
            return;
        }

        if (this.offset < MIN_OFFSET || this.offset > MAX_OFFSET) {
            throw new Error(`Offset ${this.offset} must be between ${MIN_OFFSET} and ${MAX_OFFSET} inclusive`);
        }

        switch (this.precision) {
            default:
                throw new Error(`Unknown precision ${this.precision}`);
            case Precision.FRACTION:
                if (this.fraction === undefined || this.fraction === null) {
                    throw new Error("Expected fractional second as input based off of the provided precision.");
                }
<<<<<<< HEAD
                if (this.fraction.compareTo(Decimal.ONE) !== -1 || this.fraction.compareTo(Decimal._ZERO) === 1) {
=======
                if (this.fraction.geq(Decimal.ONE) || this.fraction.lessThan(Decimal.ZERO)) {
>>>>>>> d0e93621
                    throw new Error("Timestamp fractional seconds must a Decimal between 0.0 and less than 1.0")
                }
            case Precision.SECONDS:
                if (this.seconds === undefined || this.seconds === null) {
                    throw new Error("Seconds and precision in illegal state.");
                }
                if (this.seconds < MIN_SECONDS || this.seconds >= MAX_SECONDS) {
                    throw new Error(`Seconds ${this.seconds} must be between ${MIN_SECONDS} inclusive and ${MAX_SECONDS} exclusive`);
                }
            case Precision.HOUR_AND_MINUTE:
                if (this.minute < MIN_MINUTE || this.minute > MAX_MINUTE) {
                    throw new Error(`Minute ${this.minute} must be between ${MIN_MINUTE} and ${MAX_MINUTE} inclusive`);
                }
                if (this.hour < MIN_HOUR || this.hour > MAX_HOUR) {
                    throw new Error(`Hour ${this.hour} must be between ${MIN_HOUR} and ${MAX_HOUR} inclusive`);
                }
            case Precision.DAY:
                if (this.day < MIN_DAY || this.day > MAX_DAY) {
                    throw new Error(`Day ${this.day} must be between ${MIN_DAY} and ${MAX_DAY} inclusive`);
                }
            case Precision.MONTH:
                if (this.month < MIN_MONTH || this.month > MAX_MONTH) {
                    throw new Error(`Month ${this.month} must be between ${MIN_MONTH} and ${MAX_MONTH} inclusive`);
                }
            case Precision.YEAR:
                if (this.year < MIN_YEAR || this.year > MAX_YEAR) {
                    throw new Error(`Year ${this.year} must be between ${MIN_YEAR} and ${MAX_YEAR} inclusive`);
                }
        }

        if (this.precision > Precision.MONTH) {
            // check the days per month - first the general case
            if (this.day > DAYS_PER_MONTH[this.month]) {
                throw new Error(`Month ${this.month} has less than ${this.day} days`);
            }

            // now the special case for feb 29th and leap year
            if (this.month === 2 && this.day === 29) {
                if (!is_leapyear(this.year)) {
                    throw new Error(`Given February 29th but year ${this.year} is not a leap year`);
                }
            }
        }
    }

    equals(expected : Timestamp) : boolean {//TODO implement instant equals https://github.com/amzn/ion-js/issues/132
        return this.getPrecision() === expected.getPrecision() && this.offset === expected.offset && this.dataModelEquals(expected);
    }

    dataModelEquals(expected : Timestamp) : boolean {
        switch (this.precision) {
            case Precision.NULL:
                return expected.precision === Precision.NULL;
            case Precision.FRACTION:
                if(!this.fraction.equals(expected.fraction)) {
                    return false;
                }
            case Precision.SECONDS:
                if(this.seconds !== expected.seconds){
                    return false;
                }
            case Precision.HOUR_AND_MINUTE:
                if(this.minute !== expected.minute || this.hour !== expected.hour) {
                    return false;
                }
            case Precision.DAY:
                if(this.day !== expected.day) {
                    return false;
                }
            case Precision.MONTH:
                if(this.month !== expected.month) {
                    return false;
                }
            case Precision.YEAR:
                if(this.year !== expected.year) {
                    return false;
                }
        }
        return true;
    }

    stringValue() : string {
        let strVal: string = "";
        switch (this.precision) {
            default: throw new Error("invalid value for timestamp precision");
            case Precision.NULL:
                return "null.timestamp";
            case Precision.FRACTION:
<<<<<<< HEAD
                let digits = this.fraction._getCoefficient().toString();
                //exp always negative because we are a magnitude.
                let tempExp = this.fraction._getExponent();
=======
                let digits = this.fraction.getDigits().toString();
                //exp always negative because we are a magnitude.
                let tempExp = this.fraction.getExponent();
>>>>>>> d0e93621
                if(digits === '0') tempExp++;
                let zeros = ".";
                while(tempExp < 0) {
                    zeros = zeros + '0';
                    tempExp++;
                }
                strVal = zeros + digits;
            case Precision.SECONDS:
                strVal = _to_2_digits(this.seconds) + strVal;
                if(strVal.charAt(1)  === '.') strVal = "0" + strVal;
                if(strVal.charAt(strVal.length - 1) === '.') strVal = strVal.slice(0, strVal.length - 1);
            case Precision.HOUR_AND_MINUTE:
                strVal = _to_2_digits(this.minute) + (strVal ? ":" + strVal : "");
                strVal = _to_2_digits(this.hour) + (strVal ? ":" + strVal : "");
            case Precision.DAY:
                strVal = _to_2_digits(this.day) + (strVal ? "T" + strVal : "T");
            case Precision.MONTH:
                strVal = _to_2_digits(this.month) + (strVal ? "-" + strVal : "");
            case Precision.YEAR:
                if (this.precision === Precision.YEAR) {
                    strVal = to_4_digits(this.year) + "T";
                } else if (this.precision === Precision.MONTH) {
                    strVal = to_4_digits(this.year) + "-" + strVal + "T";
                } else {
                    strVal = to_4_digits(this.year) + "-" + strVal;
                }
        }

        // hours : minute (for offset)
        let o: number = this.offset;
        if (this.precision > Precision.DAY || o === undefined) {  // TODO: is this right?
            if (o === undefined || o === -0.0) {
                strVal = strVal + "Z";
            } else {
                if (o < 0) {
                    o = -o;
                    strVal = strVal + "-";
                } else {
                    strVal = strVal + "+";
                }
                strVal = strVal + _to_2_digits(Math.floor(o / 60));
                strVal = strVal + ":" + _to_2_digits(o % 60);
            }
        }
        return strVal;
    }

    toString() : string {
        return this.stringValue();
    }

    isNull() : boolean {
        return (this.precision === Precision.NULL);
    }

    getOffset() : number {
        return (this.precision > Precision.NULL) ? this.offset : null;
    }

    getPrecision() : Precision {
        return this.precision;
    }

    public getDate() : Date {
        let offsetShift = this.offset*60000, ms = null;
        if(this.precision === Precision.FRACTION) {
            ms = this.fraction.numberValue()
        }
        let date = new Date(Date.UTC(this.year, (this.precision === Precision.YEAR ? 0 : this.month - 1), this.day, this.hour, this.minute, this.seconds, ms) - offsetShift);
        //The Ion specification allows year only precision, Javascript's Date does not, Ion has infinite precision decimal seconds whereas Javascript's Date rounds to milliseconds.
        //We have opted to allow users to generate Date objects within try catch statements so they can handle the specification differences as they see fit.
        //This is a one way lossy translation for user utility, do not use a Date to roundtrip data or expect any support for lossiness within the Date class and its APIs.
        if(this.precision === Precision.YEAR || this.precision === Precision.SECONDS) {
            let error =  new Error(this.precision === Precision.YEAR ? "Year" : "Seconds");
            error['date'] = date;
            throw error;
        }
        date.setUTCFullYear(this.year);
        return date;
    }

    static readonly NULL: Timestamp = new Timestamp(Precision.NULL, null, null, null, null, null, null, null, null);

    static parse(str: string) : Timestamp {
        var precision;

        if (str.length < 1) {
            return Timestamp.NULL;
        }
        if (str.charCodeAt(0) === 110) {  // "n"
            if (str === "null") {
                return Timestamp.NULL;
            }
            if (str === "null.timestamp") {
                return Timestamp.NULL;
            }
            throw new Error("Illegal timestamp: " + str);
        }

        let offset: number = -0.0;
        let year: number = 0;
        let month: number = 1;
        let day: number = 1;
        let hour: number = 0;
        let minute: number = 0;
        let seconds: number = 0;
        let fraction : Decimal = null;

        let pos: number = 0;
        let state: TimeParserState = timeParserStates[States.YEAR];
        let limit: number = str.length;

        let v: number;

        while (pos < limit) {
            if (state.len === undefined) {
                let digits: string = read_unknown_digits(str, pos);
                if (digits.length === 0) throw new Error("No digits found at pos: " + pos);
                v = parseInt(digits, 10);
                pos += digits.length;
            } else if (state.len > 0) {
                v = read_digits(str, pos, state.len);
                if (v < 0) throw new Error("Non digit value found at pos " + pos);
                pos = pos + state.len;
            }
            switch (state.f) {
                case States.YEAR:
                    year = v;
                    break;
                case States.MONTH:
                    month = v;
                    break;
                case States.DAY:
                    day = v;
                    break;
                case States.HOUR:
                    hour = v;
                    break;
                case States.MINUTE:
                    minute = v;
                    break;
                case States.SECONDS:
                    seconds = v;
                    break;
                case States.FRACTIONAL_SECONDS:
                    fraction = Decimal.parse(str.substring(19, pos));
                    break;
                case States.OFFSET:
                    break;
                case States.OFFSET_POSITIVE:
                    offset = v * 60;
                    break;
                case States.OFFSET_NEGATIVE:
                    offset = -v * 60;
                    break;
                case States.OFFSET_MINUTES:
                    offset += (offset < -0) ? -v : v;
                    if(v >= 60) throw new Error("Minute offset " + String(v) + " above maximum or equal to : 60");
                    break;
                case States.OFFSET_ZULU:
                    offset = 0.0;
                    break;
                default:
                    throw new Error("invalid internal state");
            }
            if (state.p !== undefined) {
                precision = state.p;
                if (pos >= limit) {
                    break;
                }
            }
            if (state.t !== undefined) {
                let c: string = String.fromCharCode(str.charCodeAt(pos));
                state = timeParserStates[state.t[c]];
                if (state === undefined) throw new Error("State was not set pos:" + pos );
                if (state.f === States.OFFSET_ZULU) {
                    offset = 0.0;
                }
            }
            pos++;
        }
        if(offset > MAX_OFFSET) throw new Error("Offset " + String(offset) + " above maximum: " + String(MAX_OFFSET));
        if(offset < MIN_OFFSET) throw new Error("Offset " + String(offset) + " below minimum: " + String(MIN_OFFSET));
        return new Timestamp(precision, offset, year, month, day, hour, minute, seconds, fraction);
    }
}<|MERGE_RESOLUTION|>--- conflicted
+++ resolved
@@ -213,10 +213,6 @@
 
 
     constructor(precision : number, offset : number, year : number , month : number, day : number, hour : number, minute : number, seconds : number, decimal : Decimal) {
-<<<<<<< HEAD
-
-=======
->>>>>>> d0e93621
         this.precision = precision;
         this.offset = offset;
         this.year = year;
@@ -282,11 +278,7 @@
                 if (this.fraction === undefined || this.fraction === null) {
                     throw new Error("Expected fractional second as input based off of the provided precision.");
                 }
-<<<<<<< HEAD
                 if (this.fraction.compareTo(Decimal.ONE) !== -1 || this.fraction.compareTo(Decimal._ZERO) === 1) {
-=======
-                if (this.fraction.geq(Decimal.ONE) || this.fraction.lessThan(Decimal.ZERO)) {
->>>>>>> d0e93621
                     throw new Error("Timestamp fractional seconds must a Decimal between 0.0 and less than 1.0")
                 }
             case Precision.SECONDS:
@@ -375,15 +367,9 @@
             case Precision.NULL:
                 return "null.timestamp";
             case Precision.FRACTION:
-<<<<<<< HEAD
                 let digits = this.fraction._getCoefficient().toString();
                 //exp always negative because we are a magnitude.
                 let tempExp = this.fraction._getExponent();
-=======
-                let digits = this.fraction.getDigits().toString();
-                //exp always negative because we are a magnitude.
-                let tempExp = this.fraction.getExponent();
->>>>>>> d0e93621
                 if(digits === '0') tempExp++;
                 let zeros = ".";
                 while(tempExp < 0) {
