--- conflicted
+++ resolved
@@ -232,10 +232,6 @@
 
 
     constructor(precision : number, offset : number, year : number , month : number, day : number, hour : number, minute : number, seconds : number, decimal : Decimal) {
-<<<<<<< HEAD
-
-=======
->>>>>>> fff2e436
         this.precision = precision;
         this.offset = offset;
         this.year = year;
@@ -246,11 +242,7 @@
         this.seconds = seconds;
         this.fraction = decimal;
         this.checkValid();
-<<<<<<< HEAD
         this.date = new Date(Date.UTC(this.year, (this.precision === Precision.YEAR ? 0 : this.month - 1), this.day, this.hour, this.minute, this.seconds, 0) - (this.offset * 60000));
-=======
-        this.date = new Date(Date.UTC(this.year, (this.precision === Precision.YEAR ? 0 : this.month), this.day, this.hour, this.minute, null, null) - (this.offset * 60000));
->>>>>>> fff2e436
         this.date.setUTCFullYear(this.year);
         /*
         let shiftHours = Math.floor(this.offset / 60);
@@ -481,21 +473,12 @@
         }
 
         let offset: number = -0.0;
-<<<<<<< HEAD
         let year: number = 0;
         let month: number = 1;
         let day: number = 1;
         let hour: number = 0;
         let minute: number = 0;
         let seconds: number = 0;
-=======
-        let year: number = null;
-        let month: number = null;
-        let day: number = null;
-        let hour: number = null;
-        let minute: number = null;
-        let seconds: number = null;
->>>>>>> fff2e436
         let fraction : Decimal = null;
 
         let pos: number = 0;
