/*
 * Copyright 2012-2016 Amazon.com, Inc. or its affiliates. All Rights Reserved.
 *
 * Licensed under the Apache License, Version 2.0 (the "License").
 * You may not use this file except in compliance with the License.
 * A copy of the License is located at:
 *
 *     http://aws.amazon.com/apache2.0/
 *
 * or in the "license" file accompanying this file. This file is distributed on an "AS IS" BASIS,
 * WITHOUT WARRANTIES OR CONDITIONS OF ANY KIND, either express or implied. See the License for the specific
 * language governing permissions and limitations under the License.
 */

// IonParserTextRaw
//
// Handles parsing the Ion text values from a text span.
// Returns on any value with value type. The _start and _end
// members are set for scalar types.

import * as IonText from "./IonText";

import { IonType } from "./IonType";
import { IonTypes } from "./IonTypes";
<<<<<<< HEAD
import { StringSpan, Span } from "./IonSpan";
=======
import { StringSpan } from "./IonSpan";
>>>>>>> e3b4f6b5

const EOF = -1;  // EOF is end of container, distinct from undefined which is value has been consumed
const ERROR           = -2;
const T_NULL          =  1;
const T_BOOL          =  2;
const T_INT           =  3;
const T_HEXINT        =  4;
const T_FLOAT         =  5;
const T_FLOAT_SPECIAL =  6;
const T_DECIMAL       =  7;
const T_TIMESTAMP     =  8;
const T_IDENTIFIER    =  9;
const T_OPERATOR      = 10;
const T_STRING1       = 11;
const T_STRING2       = 12;
const T_STRING3       = 13;
const T_CLOB2         = 14;
const T_CLOB3         = 15;
const T_BLOB          = 16;
const T_SEXP          = 17;
const T_LIST          = 18;
const T_STRUCT        = 19;

const CH_CR =  13; // '\r'
const CH_NL =  10; // '\n'
const CH_BS =  92; // '\\'
const CH_FORWARD_SLASH = "/".charCodeAt(0); // 47
const CH_AS =  42; // '*'
const CH_SQ =  39; // '\''
const CH_DOUBLE_QUOTE = "\"".charCodeAt(0); // 34
const CH_CM =  44; // ';'
const CH_OP =  40; // '('
const CH_CP =  41; // ')'
const CH_LEFT_CURLY: number = "{".charCodeAt(0); // 123
const CH_CC = 125; // '}'
const CH_OS =  91; // '['
const CH_CS =  93; // ']'
const CH_CL =  58; // ':'
const CH_DT =  46; // '.'
const CH_EQ =  61; // '='
const CH_PS =  43; // '+'
const CH_MS =  45; // '-'
const CH_0  =  48; // '0'
const CH_D  =  68; // 'D'
const CH_E  =  69; // 'E'
const CH_F  =  70; // 'F'
const CH_T  =  84; // 'T'
const CH_X  =  88; // 'X'
const CH_Z  =  90; // 'Z'
const CH_d  = 100; // 'd'
const CH_e  = 101; // 'e'
const CH_f  = 102; // 'f'
const CH_i  = 105; // 'i'
const CH_n  = 110; // 'n'
const CH_x  = 120; // 'x'

const ESC_0 =     48; //  values['0'] = 0;        //    \u0000  \0  alert NUL
const ESC_a =     97; //  values['a'] = 7;        //    \u0007  \a  alert BEL
const ESC_b =     98; //  values['b'] = 8;        //    \u0008  \b  backspace BS
const ESC_t =    116; //  values['t'] = 9;        //    \u0009  \t  horizontal tab HT
const ESC_nl =   110; //  values['n'] = '\n';     //    \ u000A  \ n  linefeed LF
const ESC_ff =   102; //  values['f'] = 0x0c;     //    \u000C  \f  form feed FF
const ESC_cr =   114; //  values['r'] = '\r';     //    \ u000D  \ r  carriage return CR
const ESC_v =    118; //  values['v'] = 0x0b;     //    \u000B  \v  vertical tab VT
const ESC_dq = CH_DOUBLE_QUOTE; //  values['"'] = '"';      //    \u0022  \"  double quote
const ESC_sq = CH_SQ; //  values['\''] = '\'';    //    \u0027  \'  single quote
const ESC_qm =    63; //  values['?'] = '?';      //    \u003F  \?  question mark
const ESC_bs =    92; //  values['\\'] = '\\';    //    \u005C  \\  backslash
const ESC_fs =    47; //  values['/'] = '/';      //    \u002F  \/  forward slash nothing  \NL  escaped NL expands to nothing
const ESC_nl2 =   10; //  values['\n'] = ESCAPE_REMOVES_NEWLINE;  // slash-new line the new line eater
const ESC_nl3 =   13; //  values['\r'] = ESCAPE_REMOVES_NEWLINE2;  // slash-new line the new line eater
const ESC_x =   CH_x; //  values['x'] = ESCAPE_HEX;      //    any  \xHH  2-digit hexadecimal unicode character equivalent to \ u00HH
const ESC_u =    117; //  values['u'] = ESCAPE_LITTLE_U; //    any  \ uHHHH  4-digit hexadecimal unicode character
const ESC_U =     85; //  values['U'] = ESCAPE_BIG_U;    //    any  \ UHHHHHHHH  8-digit hexadecimal unicode character

const empty_array: any[] = [];

const INF = [ CH_i, CH_n, CH_f ];

export function getIonType(t: number) : IonType {
  switch(t) {
    case EOF:             return undefined;
    case ERROR:           return undefined;
    case T_NULL:          return IonTypes.NULL;
    case T_BOOL:          return IonTypes.BOOL;
    case T_INT:           return IonTypes.INT;
    case T_HEXINT:        return IonTypes.INT;
    case T_FLOAT:         return IonTypes.FLOAT;
    case T_FLOAT_SPECIAL: return IonTypes.FLOAT;
    case T_DECIMAL:       return IonTypes.DECIMAL;
    case T_TIMESTAMP:     return IonTypes.TIMESTAMP;
    case T_IDENTIFIER:    return IonTypes.SYMBOL;
    case T_OPERATOR:      return IonTypes.SYMBOL;
    case T_STRING1:       return IonTypes.SYMBOL;
    case T_STRING2:       return IonTypes.STRING;
    case T_STRING3:       return IonTypes.STRING;
    case T_CLOB2:         return IonTypes.CLOB;
    case T_CLOB3:         return IonTypes.CLOB;
    case T_BLOB:          return IonTypes.BLOB;
    case T_SEXP:          return IonTypes.SEXP;
    case T_LIST:          return IonTypes.LIST;
    case T_STRUCT:        return IonTypes.STRUCT;
    default:              return undefined;
  }
}

function get_keyword_type(str: string) : number {
  if (str === "null")  return T_NULL;
  if (str === "true")  return T_BOOL;
  if (str === "false") return T_BOOL;
  if (str === "nan")   return T_FLOAT_SPECIAL;
  if (str === "+inf")  return T_FLOAT_SPECIAL;
  if (str === "-inf")  return T_FLOAT_SPECIAL;
  return undefined;
}

function get_type_from_name(str: string) : number {
  if (str === "null")      return T_NULL;
  if (str === "bool")      return T_BOOL;
  if (str === "int")       return T_INT;
  if (str === "float")     return T_FLOAT;
  if (str === "decimal")   return T_DECIMAL;
  if (str === "timestamp") return T_TIMESTAMP;
  if (str === "symbol")    return T_IDENTIFIER;
  if (str === "string")    return T_STRING1;
  if (str === "clob")      return T_CLOB2;
  if (str === "blob")      return T_BLOB;
  if (str === "sexp")      return T_SEXP;
  if (str === "list")      return T_LIST;
  if (str === "struct")    return T_STRUCT;
  return undefined;
}

function is_keyword(str: string) : boolean {
  return (get_keyword_type(str) != undefined);
}

function get_hex_value(ch: number) : number {
  switch(ch) { // quick and dirty - we need a better impl TODO
    case  48: return  0; // '0'
    case  49: return  1; // '1'
    case  50: return  2; // '2'
    case  51: return  3; // '3'
    case  52: return  4; // '4'
    case  53: return  5; // '5'
    case  54: return  6; // '6'
    case  55: return  7; // '7'
    case  56: return  8; // '8'
    case  57: return  9; // '9'
    case  97: return 10; // 'a'
    case  98: return 11; // 'b'
    case  99: return 12; // 'c'
    case 100: return 13; // 'd'
    case 101: return 14; // 'e'
    case 102: return 15; // 'f'
    case  65: return 10; // 'A'
    case  66: return 11; // 'B'
    case  67: return 12; // 'C'
    case  68: return 13; // 'D'
    case  69: return 14; // 'E'
    case  70: return 15; // 'F'
  }
  throw new Error("unexpected bad hex digit in checked data");
}

function is_valid_base64_length(char_length: number, trailer_length: number) : boolean {
  if (trailer_length > 2) return false;
  if (((char_length + trailer_length) & 0x3) != 0) return false;
  return true;
}

function is_valid_string_char(ch: number, allow_new_line: boolean ) : boolean {
  if (ch == CH_CR) return allow_new_line;
  if (ch == CH_NL) return allow_new_line;
  if (IonText.is_whitespace(ch)) return true;
  if (ch < 32) return false;
  return true;
}

type ReadValueHelper = (ch: number, accept_operator_symbols: boolean, calling_op: ReadValueHelper) => void;

type ReadValueHelpers = {[index: number]: ReadValueHelper};

export class ParserTextRaw {
  private _in: StringSpan;
  private _ops: any[];
  private _raw: boolean;
  private _value_type: any;
  private _value_null: boolean;
  private _value: any[];
  private _start: number;        // when next() completes, points to first char
  private _end: number;          // points just after last char
  private _esc_len: number;
  private _curr: number;
  private _curr_null: boolean;
  private _ann: any[];
  private _msg: string;
  private _error_msg: string;
  private _fieldname: string;

  private readonly _read_value_helper_helpers: ReadValueHelpers;
  private readonly _read_token_helper_helpers: ReadValueHelpers;

  constructor(source: StringSpan, raw_tokens_only: boolean) {
    this._in         = source; // should be a span
    this._raw = raw_tokens_only
    if (raw_tokens_only) {
        this._ops = [this._read_token];
    } else {
        this._ops = [this._read_datagram_values];
    }
    this._value_type = ERROR;
    this._value      = [];     // value gets a new array since it will modify it
    this._start      = -1;
    this._end        = -1;
    this._esc_len    = -1;
    this._curr       = EOF;
    this._ann        = empty_array; // ann can use a static empty array, a new one will be created only if there are some annotations to  put into it - the exception case
    this._msg        = "";

    function remap(map: { [val: string]: ReadValueHelper }): ReadValueHelpers {
      let ret = {};
      for (let s in map) {
        let val = map[s];
        for (let i = 0; i < s.length; i++) {
          ret[s.charCodeAt(i)] = val;
        }
      }
      return ret;
    }

    let helpers = remap({
      "0123456789": this._read_value_helper_digit,
      "_$abcdefghijklmnopqrstuvwxyzABCDEFGHIJKLMNOPQRSTUVWXYZ": this._read_value_helper_letter,
      "!#%&*./;<=>?@^`|~": this._read_value_helper_operator,
      "+": this._read_value_helper_plus,
      "-": this._read_value_helper_minus,
      "'": this._read_value_helper_single,
      '"': this._read_value_helper_double,
      '{': this._read_value_helper_curly
    });

    this._read_value_helper_helpers = Object.assign({}, helpers, remap({
      '(': this._read_value_helper_paren,
      '[': this._read_value_helper_square
    }));

    this._read_token_helper_helpers = Object.assign({}, helpers, remap({
      ':': this._read_token_helper_colon,
      '()[]};,': this._read_value_helper_operator
    }));
  }

  fieldName() : string {
    return this._fieldname;
  }

  annotations() : string[] {
    return this._ann;
  }

  start() : number {
    return this._start;
  }

  end() : number {
    return this._end;
  }

  locator(start: number) : number[] {
    return this._in.locator(start);
  }

  error_line(start: number, end: number) : any[] {
    return this._in.error_line(start, end);
  }

  private _read_datagram_values() {
    var ch = this._peek();
    if (ch == EOF) {
      this._value_push( EOF );
    }
    else {
      // these get put in the ops list in reverse order
      this._ops.unshift( this._read_datagram_values );
      this._ops.unshift( this._read_value );
    }
  }

  private _read_sexp_values() {
    var ch = this._read_after_whitespace(true);
    if (ch == CH_CP) {
      this._value_push( EOF );
    }
    else {
      this._unread(ch);
      this._ops.unshift( this._read_sexp_values );
      this._ops.unshift( this._read_sexp_value );
    }
  }

  private _read_list_values() {
    var ch = this._read_after_whitespace(true);
    if (ch == CH_CS) {
      // degenerate case of an empty list
      this._value_push( EOF );
    }
    else {
      // otherwise we read a value and continue
      this._unread(ch);
      this._ops.unshift( this._read_list_comma );
      this._ops.unshift( this._read_value );
    }
  }

  private _read_struct_values() {
    var op = this._done_with_error,
        ch = this._read_after_whitespace(true);

    switch (ch) {
      case CH_SQ :
        op = this._read_string1;
        if (this._peek("\'\'") != ERROR) {
          op = this._read_string3;
        }
        break;
      case CH_DOUBLE_QUOTE :
        op = this._read_string2;
        break;
      case CH_CC :
        this._value_push( EOF );
        return;
      default :
        if (IonText.is_letter(ch)) {
          op = this._read_symbol;
        }
        break;
    }
    if (op === this._done_with_error) {
      this._error("expected field name (or close struct '}') not found");
    }
    else {
      op.call(this);            // this puts a value on the stack, which we don't return to the caller directly
      this._load_field_name();  // this will consume that value
      // so we skip over the expected colon, read the actual value, and try for another value
      ch = this._read_after_whitespace(true);
      if (ch != CH_CL) this._error( "expected ':'" );
      this._ops.unshift( this._read_struct_comma )
      this._ops.unshift( this._read_value );
    }
  }

  private _read_list_comma() : void {
    var ch = this._read_after_whitespace(true);
    if (ch == CH_CM) {
      ch = this._read_after_whitespace(true);
      if (ch == CH_CS) {
        this._value_push( EOF );
      }
      else {
        this._unread(ch);
        this._ops.unshift( this._read_list_comma );
        this._ops.unshift( this._read_value );
      }
    }
    else if (ch == CH_CS) {
      this._value_push( EOF );
    }
    else {
      this._error("expected ',' or ']'");
    }
  }

  private _read_struct_comma() : void {
    var ch = this._read_after_whitespace(true);
    if (ch == CH_CM) {
      ch = this._read_after_whitespace(true);
      if (ch == CH_CC) {
        this._value_push(EOF );
      }
      else {
        this._unread(ch);
        this._ops.unshift( this._read_struct_values );
      }
    }
    else if (ch == CH_CC) {
      this._value_push( EOF );
    }
    else {
      this._error("expected ',' or '}'");
    }
  }

  private _load_field_name() {
    var v = this._value_pop(),
        s = this.get_value_as_string(v);
    switch (v) {
    case T_IDENTIFIER:
      if (is_keyword(s)) {
        this._tok_error( "can't use '"+s+"' as a fieldname without quotes");
        break;
      }
    case T_STRING1:
    case T_STRING2:
    case T_STRING3:
      this._fieldname = s;
      break;
    default:
      this._tok_error( "invalid fieldname" );
      break;
    }
  }

  private _read_value() : void {
    this._read_value_helper(false, this._read_value);
  }

  private _read_sexp_value() {
    this._read_value_helper(true, this._read_sexp_value);
  }

  private _read_value_helper(accept_operator_symbols: boolean, calling_op) {
    let ch: number = this._read_after_whitespace(true);
    if (ch == EOF) {  // since we can't index into our object with a value of -1
      this._read_value_helper_EOF(ch, accept_operator_symbols, calling_op);
    } else {
      let fn: ReadValueHelper = this._read_value_helper_helpers[ch];
      if (fn != undefined) {
        fn.call(this, ch, accept_operator_symbols, calling_op);
      } else {
        this._error("unexpected character '" + IonText.asAscii(ch) + "'");
      }
    }
  }

  private _read_token() : void {
    let ch: number = this._read_after_whitespace(true);
    if (ch == EOF) {  // since we can't index into our object with a value of -1
        this._read_value_helper_EOF(ch, true, this._read_token);
    } else {
      this._start = this._in.position() - 1;
      let fn: ReadValueHelper = this._read_token_helper_helpers[ch];
      if (fn != undefined) {
          fn.call(this, ch, true, this._read_token);
      } else {
        this._error("unexpected character '" + IonText.asAscii(ch) + "'");
      }
    }
  }

  // helper for the read_value_helper function
  private _read_value_helper_EOF( ch1, accept_operator_symbols, calling_op ) {
    this._ops.unshift( this._done );
  }

  private _read_value_helper_paren( ch1, accept_operator_symbols, calling_op ) {
    this._value_push( T_SEXP );
    this._ops.unshift( this._read_sexp_values );
  }

  private _read_value_helper_square( ch1, accept_operator_symbols, calling_op ) {
    this._value_push( T_LIST );
    this._ops.unshift( this._read_list_values );
  }

  private _read_value_helper_curly( ch1, accept_operator_symbols, calling_op ) {
    var ch3, ch2 = this._read();
    if (ch2 == CH_LEFT_CURLY) {
      ch3 = this._read_after_whitespace(false);
      if ( ch3 == CH_SQ ) {
        this._ops.unshift( this._read_clob_string3 );
      }
      else if( ch3 == CH_DOUBLE_QUOTE ) {
        this._ops.unshift( this._read_clob_string2 );
      }
      else {
        this._unread( ch3 );
        this._ops.unshift( this._read_blob );
      }
    }
    else {
      this._unread( ch2 );
      if (this._raw) {
        this._end = this._in.position();
        this._value_push( T_OPERATOR );
      } else {
        this._value_push( T_STRUCT );
        this._ops.unshift( this._read_struct_values );
      }
    }
  }

  private _read_value_helper_plus( ch1, accept_operator_symbols: boolean, calling_op ) {
    var ch2 = this._peek("inf");
    this._unread(ch1); // in any case we'll leave this character for the next function to use
    if (ch2 != ERROR) {
      this._ops.unshift( this._read_plus_inf );
    }
    else if (accept_operator_symbols) {
      this._ops.unshift( this._read_operator_symbol );
    }
    else {
      this._read(); // get the cursor pointed to the offending character
      this._error("unexpected '+'");
    }
  }

  private _read_value_helper_minus = function( ch1, accept_operator_symbols: boolean, calling_op ) {
    var op = undefined,
        ch2 = this._peek();
    if (ch2 == CH_i) {
      ch2 = this._peek("inf");
      if (ch2 != ERROR) {
        op =  this._read_minus_inf;
      }
      else if (accept_operator_symbols) {
        op = this._read_operator_symbol;
      }
    }
    else if (IonText.is_digit(ch2)) {
      op = this._read_number;
    }
    else if (accept_operator_symbols) {
      op = this._read_operator_symbol;
    }
    if (op != undefined) {
      this._ops.unshift( op );
      this._unread(ch1);
    }
    else {
      this._error("operator symbols are not valid outside of sexp's");
    }
  }

  private _read_value_helper_digit( ch1, accept_operator_symbols: boolean, calling_op ) {
    var ch2 = this._peek_4_digits(ch1);
    this._unread(ch1);
    if (ch2 == CH_T || ch2 == CH_MS) {
      this._ops.unshift( this._read_timestamp );
    }
    else {
      this._ops.unshift( this._read_number );
    }
  }

  private _read_value_helper_single( ch1, accept_operator_symbols: boolean, calling_op ) {
    var op;
    if (this._peek("\'\'") != ERROR) {
      op = this._read_string3;
    }
    else {
      op = this._read_string1;
    }
    op.call(this);
    if (!this._raw && this._test_string_as_annotation(op)) {
      // this was an annotation, so we need to try again for the actual value
      this._ops.unshift( calling_op );
    }
  }

  private _read_value_helper_double( ch1, accept_operator_symbols: boolean, calling_op ) {
    this._ops.unshift( this._read_string2 );
  }

  private _read_value_helper_letter( ch1, accept_operator_symbols: boolean, calling_op ) {
    this._read_symbol();
    if (this._raw) {
      this._check_for_special_symbol();
    } else {
      if (this._test_symbol_as_annotation()) {
        // this was an annotation, so we need to try again for the actual value
        this._ops.unshift( calling_op );
      }
    }
  }

  private _read_value_helper_operator( ch1, accept_operator_symbols: boolean, calling_op ) {
    if (accept_operator_symbols) {
      if (IonText.is_single_operator_char(ch1)) {
        this._end = this._in.position();
        this._value_push(T_OPERATOR);
      } else {
        this._ops.unshift( this._read_operator_symbol );
      }
    }
    else {
       this._error( "unexpected operator character" );
    }
  }

  private _read_token_helper_colon( ch1, accept_operator_symbols: boolean, calling_op ) {
    var ch = this._peek();
    if (ch == CH_CL) {
      this._read();
    }
    this._end = this._in.position();
    this._value_push(T_OPERATOR);
  }

  private _done() {
    this._value_push( EOF );
  }

  private _done_with_error() {
    this._value_push( ERROR );
    throw new Error(this._error_msg);
  }

  private _read_number() {
    var ch, t;
    this._start = this._in.position();
    ch = this._read();
    if (ch == CH_MS) ch = this._read();
    if (ch == CH_0) {
      ch = this._peek();
      if (ch == CH_x || ch == CH_X) {
        this._read_hex_int();
        return;
      }
      if (IonText.is_digit(ch)) {
        this._error("leading zeroes are not allowed");
      }
      ch = CH_0;
    }
    t = T_INT;
    ch = this._read_required_digits(ch);
    if (ch == CH_DT) {
      t = T_DECIMAL;
      ch = this._read_optional_digits(this._read());
    }
    if (!IonText.is_numeric_terminator(ch)) {
      if (ch == CH_d || ch == CH_D) {
        t = T_DECIMAL;
        ch = this._read_exponent();
      }
      else if (ch == CH_e || ch == CH_E || ch == CH_f || ch == CH_F ) {
        t = T_FLOAT;
        ch = this._read_exponent();
      }
    }
    if (!this._raw && !IonText.is_numeric_terminator(ch)) {
      this._error( "invalid character after number" );
    }
    else {
      this._unread(ch);
      this._end = this._in.position();
      this._value_push( t );
    }
  }

  private _read_hex_int() : void {
    var ch = this._read(); // re-read the 'x' we peeked at earlier
    if (ch == CH_x || ch == CH_X) {
      ch = this._read(); // read the first hex digits
      ch = this._read_required_hex_digits(ch);
    }
    if (this._raw || IonText.is_numeric_terminator(ch)) {
      this._unread(ch);
      this._end = this._in.position();
      this._value_push( T_HEXINT );
    }
    else {
      this._error( "invalid character after number" );
    }
  }

  private _read_exponent() : number {
    var ch = this._read();
    if (ch == CH_MS || ch == CH_PS) {
      ch = this._read();
    }
    ch = this._read_required_digits(ch);
    return ch;
  }

  private _read_plus_inf() {
    if (this._read() == CH_PS) {
      this._read_inf_helper();
    }
    else {
      this._error( "expected +inf" );
    }
  }

  private _read_minus_inf() {
    if (this._read() == CH_MS) {
     this._read_inf_helper();
    }
    else {
      this._error( "expected -inf" );
    }
  }

  private _read_inf_helper() {
    var ii, ch;
    for (ii=0; ii<3; ii++) {
      ch = this._read();
      if (ch != INF[ii]) {
        this._error( "expected 'inf'" );
        return;
      }
    }
    if (this._raw || IonText.is_numeric_terminator( this._peek() )) {
      this._end = this._in.position();
      this._start = this._end - 4; // -4 to include the sign we've already read
      this._value_push( T_FLOAT_SPECIAL );
    }
    else {
      this._read(); // advance to point to the offending character
      this._error( "invalid numeric terminator after 'inf'" );
    }
  }

  private _read_timestamp() : void {
    var ch;
    this._start = this._in.position();
    ch = this._read_N_digits( 4 );      // read year
    if (ch == CH_T) {
      ch = this._read();  // this is needed as we disallow yyyyThh:mm - TODO really !?
    }
    else if (ch == CH_MS) {
      ch = this._read_N_digits( 2 );    // read month
      if (ch == CH_MS) {
        ch = this._read_N_digits( 2 );  // read day
      }
      ch = this._read_optional_time(ch);  // no time unless you at least include month - TODO really !?
    }
    if (ch === ERROR) {
      this._error("Invalid 'time' portion of timestamp");
    } else {
      ch = this._read_optional_time_offset(ch); // we only allow an offset
      if (this._raw || IonText.is_numeric_terminator(ch)) {
        this._unread(ch);
        this._end = this._in.position();
        this._value_push( T_TIMESTAMP );
      }
      else {
        this._error( "invalid character after timestamp" );
      }
    }
  }

  private _read_optional_time(ch: number) : number {
    if (ch != CH_T) return ch; // no 'T", no time
    ch = this._read();
    if (IonText.is_digit(ch)) {
      // then it has to be, at least hours and minutes
      ch = this._read_hours_and_minutes(ch);
      if (ch == CH_CL) {
        ch = this._read_N_digits( 2 );         // seconds
        if (ch == CH_DT) {
          ch = this._read();
          ch = this._read_required_digits(ch); // fractional seconds (apparently required)
        }
      }
    }
    return ch;
  }

  private _read_optional_time_offset(ch: number) : number {
    if (ch == CH_MS || ch == CH_PS) {
      ch = this._read();
      ch = this._read_hours_and_minutes( ch ); // of the time offset
    }
    else if (ch == CH_Z) {
      ch =  this._read();
    }
    return ch;
  }

  private _read_symbol() : void {
    var ch;
    this._start = this._in.position() - 1;
    for(;;) {
      ch = this._read();
      if (!IonText.is_letter_or_digit(ch)) break;
    }
    this._end = this._in.position() - 1;
    this._unread(ch);
    this._value_push( T_IDENTIFIER );
  }

  private _read_operator_symbol() : void {
    var ch;
    for(;;) {
      ch = this._read();
      if (!IonText.is_operator_char(ch) || IonText.is_single_operator_char(ch)) {
        this._unread(ch);
        break;
      }
    }
    this._end = this._in.position();
    this._value_push( T_OPERATOR );
  }

  private _read_string1() : void {
    this._read_string_helper(CH_SQ, false);
    this._end = this._in.position();
    this._value_push( T_STRING1 );
  }

  private _read_string2() : void {
    this._read_string_helper(CH_DOUBLE_QUOTE, false);
    this._end = this._in.position();
    this._value_push( T_STRING2 );
  }

  private _read_string3() : void {
<<<<<<< HEAD
      let ch : number;
      this._unread(this._peek(""));
      // read sequence of triple quoted strings:
      for(this._start = this._in.position() + 3; this._peek("\'\'\'") !== ERROR; this._in.unread(this._read_after_whitespace(true))) {
          this._read();
          this._read();
          this._read();
          //in tripleQuotes
          //index content of current triple quoted string,
          //looking for more triple quotes
          while(this._peek("\'\'\'") === ERROR) {
              ch = this._read();
              if( ch === EOF) throw new Error('Closing triple quotes not found.');
            // read single quoted strings until we see the triple quoted terminator
            // if it's not a triple quote, it's just content
          }
          // mark the possible end of the series of values in triple quotes
          // this._end will reset later if further triple quotes are found after indexing through whitespace,
          this._end = this._in.position() - 1;
          //Index past the triple quote.
          this._read();
          this._read();
          this._read();
          // the reader will parse values from the source so that it can be roundtripped.
          // eat next whitespace sequence until first non whitespace char found.
      }
      this._value_push( T_STRING3 );
=======
    var ch;
    this._start = this._in.position() - 1;
    if (this._read() != CH_SQ || this._read() != CH_SQ) {
      this._error( "expected triple quote" );
    }
    for(;;) {  // read sequence of triple quoted strings
      for(;;) { // read single quoted strings until we see the triple quoted terminator
        this._read_string_helper(CH_SQ, true);
        // if it's not a triple quote, it's just content
        if (this._read() == CH_SQ && this._read() == CH_SQ) {
          break;
        }
      }
      ch = this._read_after_whitespace(true);
      if (ch != CH_SQ) {
        this._unread(ch);
        break;
      }
      if (this._peek("\'\'") == ERROR) {
        break;
      }
      this._read(); // consume the 2 pending single quotes
      this._read();
    }
    this._end = this._in.position();
    this._value_push( T_STRING3 );
>>>>>>> e3b4f6b5
  }

    private verifyTriple(entryIndex : number) : boolean {
        return this._in.valueAt(entryIndex) === CH_SQ && this._in.valueAt(entryIndex++) === CH_SQ && this._in.valueAt(entryIndex++) === CH_SQ;
    }

  private _read_string_helper = function(terminator: number, allow_new_line: boolean) : void {
    var ch;
    for (;;) {
      ch = this._read();
      if (ch == CH_BS) {
          this._read_string_escape_sequence();
      }
      else if (ch == terminator) {
        break;
      }
      else if (!is_valid_string_char(ch, allow_new_line)) {
        this._error( "invalid character in string: " + String.fromCharCode(ch));
        break;
      }
    }
  }

  private _read_string_escape_sequence() : void {
    // just reads the code points in the escape
    var ch = this._read();
    switch(ch) {
      case ESC_0:   // =  48, //  values['0']  = 0;       //    \u0000  \0  alert NUL
      case ESC_a:   // =  97, //  values['a']  = 7;       //    \u0007  \a  alert BEL
      case ESC_b:   // =  98, //  values['b']  = 8;       //    \u0008  \b  backspace BS
      case ESC_t:   // = 116, //  values['t']  = 9;       //    \u0009  \t  horizontal tab HT
      case ESC_nl:  // = 110, //  values['n']  = '\n';    //    \ u000A  \ n  linefeed LF
      case ESC_ff:  // = 102, //  values['f']  = 0x0c;    //    \u000C  \f  form feed FF
      case ESC_cr:  // = 114, //  values['r']  = '\r';    //    \ u000D  \ r  carriage return CR
      case ESC_v:   // = 118, //  values['v']  = 0x0b;    //    \u000B  \v  vertical tab VT
      case ESC_dq:  // =  34, //  values['"']  = '"';     //    \u0022  \"  double quote
      case ESC_sq:  // =  39, //  values['\''] = '\'';    //    \u0027  \'  single quote
      case ESC_qm:  // =  63, //  values['?']  = '?';     //    \u003F  \?  question mark
      case ESC_bs:  // =  92, //  values['\\'] = '\\';    //    \u005C  \\  backslash
      case ESC_fs:  // =  47, //  values['/']  = '/';     //    \u002F  \/  forward slash nothing  \NL  escaped NL expands to nothing
      case ESC_nl2: // =  10, //  values['\n'] = ESCAPE_REMOVES_NEWLINE;  // slash-new line the new line eater
        break;
      case ESC_nl3: // =  13, //  values['\r'] = ESCAPE_REMOVES_NEWLINE2;  // slash-new line the new line eater
        ch = this._read();
        if (ch != ESC_nl2) this._unread(ch);
        break;
      case ESC_x: // = CH_x, //  values['x'] = ESCAPE_HEX; //    any  \xHH  2-digit hexadecimal unicode character equivalent to \ u00HH
        ch = this._read_N_hexdigits(2);
        this._unread(ch);
        break;
      case ESC_u: // = 117, //  values['u'] = ESCAPE_LITTLE_U; //    any  \ uHHHH  4-digit hexadecimal unicode character
        ch = this._read_N_hexdigits(4);
        this._unread(ch);
        break;
      case ESC_U: // = 85, //  values['U'] = ESCAPE_BIG_U; //    any  \ UHHHHHHHH  8-digit hexa
        ch = this._read_N_hexdigits(8);
        this._unread(ch);
        break;
      default:
        this._error("unexpected character after escape slash");
    }
  }

  private _test_string_as_annotation( op ) : boolean {  // we could use op to validate the string type (1 or 3) vs the op - meh
    var s, ch, is_ann, t = this._value_pop();
    if (t != T_STRING1 && t != T_STRING3) this._error("expecting quoted symbol here");
    s = this.get_value_as_string(t);
    ch = this._read_after_whitespace(true);
    if (ch == CH_CL && this._peek() == CH_CL) {
      this._read(); // consume the colon character
      this._ann.push(s);
      is_ann = true;
    }
    else {
      this._unread(ch);
      this._value_push(t); // put the value back on the stack
      is_ann = false;
    }
    return is_ann;
  }

  private _test_symbol_as_annotation() : boolean {
    var s, ii, ch, kwt,
        is_ann = true,
        t = this._value_pop();
    if (t != T_IDENTIFIER) this._error("expecting symbol here");
    s = this.get_value_as_string(t);
    kwt = get_keyword_type(s);
    var ch2 = this._peek();  // so we don't confuse eg, "null .foo" with typed null
    ch = this._read_after_whitespace(true);
    if (ch == CH_CL && this._peek() == CH_CL) {
      if (kwt != undefined) this._error("the keyword '"+s+"' can't be used as an annotation without quotes");
      this._read(); // consume the colon character
      this._ann.push(s);
      is_ann = true;
    }
    else {
      // if this is a keyword, we'll just keep it's type, otherwise switch back to the generic "identifier"
      if (kwt == undefined) kwt = T_IDENTIFIER;
      this._unread(ch);
      is_ann = false;
      if (kwt === T_NULL) {
        this._value_null = true;
        if (ch2 === CH_DT) {
          this._read(); // consume the dot
          ch = this._read();
          if (IonText.is_letter(ch) !== true) {
            this._error("expected type name after 'null.'");
            return undefined;
          }
          this._read_symbol();
          if (this._value_pop() != T_IDENTIFIER) {
            this._tok_error("expected type name after 'null.'");
            return undefined;
          }
          s = this.get_value_as_string(T_IDENTIFIER);
          kwt = get_type_from_name(s);
          if (kwt === undefined) {
            this._tok_error("expected type name after 'null.'");
            return undefined;
          }
        }
        this._start = -1;
        this._end = -1;
      }
      this._value_push(kwt); // put the value back on the stack
    }
    return is_ann;
  }

  // In raw mode handle typed nulls, booleans and 'nan', converting them to the
  // proper type
  private _check_for_special_symbol() {
    var s, ii, ch, kwt,
        is_ann = true,
        t = this._value_pop();
    if (t != T_IDENTIFIER) this._tok_error("expecting symbol here");
    s = this.get_value_as_string(t);
    kwt = get_keyword_type(s);
    if (kwt === T_NULL) {
      this._value_null = true;
      ch = this._peek();
      if (ch === CH_DT) {
        this._read(); // consume the dot
        ch = this._read();
        if (IonText.is_letter(ch) !== true) {
          this._error("expected type name after 'null.'");
          return;
        }
        var save_start = this._start;
        this._read_symbol();
        if (this._value_pop() != T_IDENTIFIER) {
          this._error("expected type name after 'null.'");
          return;
        }
        s = this.get_value_as_string(T_IDENTIFIER);
        kwt = get_type_from_name(s);
        if (kwt === undefined) {
          this._error("expected type name after 'null.'");
          return;
        }
        this._start = save_start;
        this._end = this._in.position();
      }
      this._value_push(T_NULL); // put the typed null value back on the stack
    } else if (kwt === T_BOOL) {
      this._value_push(T_BOOL);
    } else if (kwt === T_FLOAT_SPECIAL) {
      this._value_push(T_FLOAT_SPECIAL);
    } else {
      this._value_push(T_IDENTIFIER);
    }
  }

  private _read_clob_string2() : void {
    var t;
    var save_start = this._start;
    this._read_string2();
    t = this._value_pop();
    if (t != T_STRING2) this._error("string expected");
    this._start = save_start;
    this._value_push(T_CLOB2);
    this._read_close_double_brace();
    this._end = this._in.position();
  }

  private _read_clob_string3() : void {
    var t;
    var save_start = this._start;
    this._read_string3();
    t = this._value_pop();
    if (t != T_STRING3) this._error("string expected");
    this._start = save_start;
    this._value_push(T_CLOB3);
    this._read_close_double_brace();
    this._end = this._in.position();
  }

  private _read_blob() : void {
    var ch, base64_chars = 0, trailers = 0;
    for (;;) {
      ch = this._read()
      if (IonText.is_base64_char(ch)) {
        base64_chars++;
      }
      else if (!IonText.is_whitespace(ch)) {
        break;
      }
    }
    while (ch == CH_EQ) {
      trailers++
      ch = this._read_after_whitespace(false);
    }
    if (ch != CH_CC || this._read() != CH_CC) {
      this._error("invalid blob");
    }
    else {
      if (!is_valid_base64_length(base64_chars, trailers)) {
        this._error( "invalid base64 value" );
      }
      else {
        this._end = this._in.position();
        this._value_push( T_BLOB );
      }
    }
  }

  private _read_comma() : void {
    var ch = this._read_after_whitespace(true);
    if (ch != CH_CM) this._error( "expected ','" );
  }

  private _read_close_double_brace() : void {
    var ch = this._read_after_whitespace(true);
    if (ch != CH_CC || this._read() != CH_CC) {
      this._error( "expected '}}'" );
    }
  }

  isNull() : boolean {
    return this._curr_null;
  }

  numberValue() : number {
    var n, s = this.get_value_as_string(this._curr);
    switch (this._curr) {
      case T_INT:
      case T_HEXINT:
      case T_FLOAT:
        n = Number(s);
        break;
      case T_FLOAT_SPECIAL:
        if (s == "+inf")      n = Number.POSITIVE_INFINITY;
        else if (s == "-inf") n = Number.NEGATIVE_INFINITY;
        else if (s == "nan")  n = Number.NaN;
        else throw new Error("can't convert to number");
        break;
      default:
        throw new Error("can't convert to number");
    }
    return n;
  }

  booleanValue() : boolean {
    if (this._curr !== T_BOOL) {
      return undefined;
    }
    let s: string = this.get_value_as_string(T_BOOL);
    if (s == "true") {
      return true;
    } else if (s == "false") {
      return false;
    } else {
      return undefined;
    }
  }

  get_raw_token() : string {
    return this.get_value_as_string(T_BLOB);
  }

  get_value_as_string(t: number) : string {
<<<<<<< HEAD
    let indice, ch, s = "";
=======
    var start, end, ii, ch, s = "";
>>>>>>> e3b4f6b5
    switch (t) {
      case T_NULL:
      case T_BOOL:
      case T_INT:
      case T_HEXINT:
      case T_FLOAT:
      case T_FLOAT_SPECIAL:
      case T_DECIMAL:
      case T_TIMESTAMP:
      case T_IDENTIFIER:
      case T_OPERATOR:
      case T_BLOB:
        for (indice = this._start; indice < this._end; indice++) {
          s += String.fromCharCode(this._in.valueAt(indice));
        }
        break;
      case T_STRING1:
      case T_STRING2:
        s = this._get_string2(this._start, this._end);
        break;
      case T_CLOB2:
<<<<<<< HEAD
        for (indice = this._start; indice < this._end; indice++) {
          ch = this._in.valueAt(indice);
          if (ch == CH_BS) {
              s += this._read_escape_sequence(indice, this._end);
              indice += this._esc_len;
          } else {
              s += String.fromCharCode(ch);
          }
        }
=======
        start = this._start+2;
        while (IonText.is_whitespace(this._in.valueAt(start))) start++;
        end = this._end-2;
        while (end > start && (IonText.is_whitespace(this._in.valueAt(end-1)))) end--;
        s = this._get_string2(start, end);
>>>>>>> e3b4f6b5
        break;
      case T_CLOB3:
        start = this._start+2;
        while (IonText.is_whitespace(this._in.valueAt(start))) start++;
        end = this._end-2;
        while (end > start && (IonText.is_whitespace(this._in.valueAt(end-1)))) end--;
        s = this._get_string3(start, end);
        break;
      case T_STRING3:
<<<<<<< HEAD
          for(indice = this._start; indice <= this._end; indice++) {
              ch = this._in.valueAt(indice);
              if(indice + 2 < this._end && this.verifyTriple(indice)) {
                  indice = this._skip_triple_quote_gap(indice, this._end);
              } else if (ch == CH_BS) {
                  s += this._read_escape_sequence(indice, this._end);
                  indice += this._esc_len; //this builds up over time, may be incorrect?
              } else {
                  s += String.fromCharCode(ch);
              }
          }
=======
        s = this._get_string3(this._start, this._end);
>>>>>>> e3b4f6b5
        break;
      default:
        this._error("can't get this value as a string");
        break;
    }
    return s;
  }

<<<<<<< HEAD
    private _skip_triple_quote_gap(entryIndex: number, end: number) : number {
        let tempIndex = entryIndex;
        tempIndex += 3; // skip quotes we peeked ahead to see
        while (tempIndex < end) {
            let ch: number = this._in.valueAt(tempIndex);
            if (IonText.is_whitespace(ch)) {
                tempIndex++;
            } else if (tempIndex + 2 <= end && this.verifyTriple(tempIndex)) {
                 return tempIndex + 2;
            } else {
                this._error("unexpected character");
            }
        }
=======
  private _get_string2(start: number, end: number): string {
    start++;     // since we know it's a string2, chop off the quotes
    end--;
    var s = "";
    for (var ii=start; ii<end; ii++) {
      var ch = this._in.valueAt(ii);
      if (ch == CH_BS) {
        s += String.fromCharCode(this._read_escape_sequence(ii, this._end));
        ii += this._esc_len;
      }
      else {
        s += String.fromCharCode(ch);
      }
    }
    return s;
  }

  private _get_string3(start: number, end: number): string {
    var s = "";
    var ii = 0;
    start += 3;  // if it's really a string3, it must start and end with triples
    end -= 3;
    for (ii=start; ii<end; ii++) {
      var ch = this._in.valueAt(ii);
      if (ch == CH_SQ) {
        if (ii+2<end && this._in.valueAt(ii+1) == CH_SQ && this._in.valueAt(ii+2) == CH_SQ) {
          ii = this._skip_triple_quote_gap(ii, end);
        }
        else {
          s += "\'";
        }
      }
      else if (ch == CH_BS) {
        s += String.fromCharCode(this._read_escape_sequence(ii, end));
        ii += this._esc_len;
      }
      else {
        s += String.fromCharCode(ch);
      }
    }
    return s;
  }

  private _skip_triple_quote_gap(ii: number, end: number) : number {
    ii += 3; // skip triple quotes that we have confirmed exist at this point
    while (ii<end) {
      let ch: number = this._in.valueAt(ii);
      if (IonText.is_whitespace(ch)) {
        ii++; // do nothing
      }
      else if (ch == CH_SQ && ii+2 < end && this._in.valueAt(ii+1) == CH_SQ &&
                 this._in.valueAt(ii+1) == CH_SQ) {
        return ii+2;
      }
      else if (ch == CH_FORWARD_SLASH && ii+1 < end &&
               this._in.valueAt(ii+1) == CH_FORWARD_SLASH) {
        ii += 2;
        while (ii < end) {
          ch = this._in.valueAt(ii++);
          if (ch == CH_NL) break;
        }
      }
      else if (ch == CH_FORWARD_SLASH && ii+1 < end &&
               this._in.valueAt(ii+1) == CH_AS) {
        ii += 2;
        while (ii < end) {
          ch = this._in.valueAt(ii++);
          if (ch == CH_AS && ii < end && this._in.valueAt(ii) == CH_FORWARD_SLASH) {
            ii++;
            break;
          }
        }
      }
      else {
        this._errorAt("unexpected character: " + String.fromCharCode(ch), ii, ii+1);
        break;
      }
>>>>>>> e3b4f6b5
    }

  private _read_escape_sequence(ii: number, end: number) : number {
    // actually converts the escape sequence to the code point
    var ch;
    if (ii+1 >= end) {
      this._error("invalid escape sequence");
      return;
    }
    ch = this._in.valueAt(ii+1);
    this._esc_len = 1;
    switch(ch) {
      case ESC_0:   return 0; // =  48, //  values['0']  = 0;       //    \u0000  \0  alert NUL
      case ESC_a:   return 7; // =  97, //  values['a']  = 7;       //    \u0007  \a  alert BEL
      case ESC_b:   return 8; // =  98, //  values['b']  = 8;       //    \u0008  \b  backspace BS
      case ESC_t:   return 9; // = 116, //  values['t']  = 9;       //    \u0009  \t  horizontal tab HT
      case ESC_nl:  return 10; // = 110, //  values['n']  = '\n';    //    \ u000A  \ n  linefeed LF
      case ESC_ff:  return 12;  // = 102, //  values['f']  = 0x0c;    //    \u000C  \f  form feed FF
      case ESC_cr:  return 13; // = 114, //  values['r']  = '\r';    //    \ u000D  \ r  carriage return CR
      case ESC_v:   return 11; // = 118, //  values['v']  = 0x0b;    //    \u000B  \v  vertical tab VT
      case ESC_dq:  return 34; // =  34, //  values['"']  = '"';     //    \u0022  \"  double quote
      case ESC_sq:  return 39; // =  39, //  values['\''] = '\'';    //    \u0027  \'  single quote
      case ESC_qm:  return 63; // =  63, //  values['?']  = '?';     //    \u003F  \?  question mark
      case ESC_bs:  return 92; // =  92, //  values['\\'] = '\\';    //    \u005C  \\  backslash
      case ESC_fs:  return 47; // =  47, //  values['/']  = '/';     //    \u002F  \/  forward slash nothing  \NL  escaped NL expands to nothing
      case ESC_nl2: return -1; // =  10, //  values['\n'] = ESCAPE_REMOVES_NEWLINE;  // slash-new line the new line eater
      case ESC_nl3: // =  13, //  values['\r'] = ESCAPE_REMOVES_NEWLINE2;  // slash-new line the new line eater
        if (ii+3 < end && this._in.valueAt(ii+3) == CH_NL) {
          this._esc_len = 2;
        }
        return IonText.ESCAPED_NEWLINE;
      case ESC_x: // = CH_x, //  values['x'] = ESCAPE_HEX; //    any  \xHH  2-digit hexadecimal unicode character equivalent to \ u00HH
        if (ii+3 >= end) {
          this._error("invalid escape sequence");
          return;
        }
        ch = this._get_N_hexdigits(ii+2, ii+4);
        this._esc_len = 3;
        break;
      case ESC_u: // = 117, //  values['u'] = ESCAPE_LITTLE_U; //    any  \ uHHHH  4-digit hexadecimal unicode character
        if (ii+5 >= end) {
          this._error("invalid escape sequence");
          return;
        }
        ch = this._get_N_hexdigits(ii+2, ii+6);
        this._esc_len = 5;
        break;
      case ESC_U: // = 85, //  values['U'] = ESCAPE_BIG_U; //    any  \ UHHHHHHHH  8-digit hexa
        if (ii+9 >= end) {
          this._error("invalid escape sequence");
          return;
        }
        ch = this._get_N_hexdigits(ii+2, ii+10);
        this._esc_len = 9;
        break;
      default:
        this._error("unexpected character after escape slash");
    }
    return;
  }

  private _get_N_hexdigits(ii: number, end: number) : number {
    var ch, v = 0;
    while (ii < end) {
      ch = this._in.valueAt(ii);
      v = v*16 + get_hex_value(ch);
      ii++;
    }
    return v;
  }

  private _value_push(t) : void {
    if (this._value_type !== ERROR) {
      this._error( "unexpected double push of value type!" );
    }
    this._value_type = t;
  }

  private _value_pop() {
    var t = this._value_type;
    this._value_type = ERROR;
    return t;
  }

  next(): number {
    if (this._raw) {
      this._ops = [ this._read_token ];
    }
    if (this._value_type === ERROR) {
      this._run();
    }
    this._curr = this._value_pop();

    let t: number;
    if (this._curr === ERROR) {
      this._value.push(ERROR);
      t = undefined;
    } else {
      t = this._curr;
    }

    this._curr_null = this._value_null;
    this._value_null = false;

    return t;
  }

  private _run() {
    var op;
    while (this._ops.length > 0 && (this._value_type === ERROR)) {
      op = this._ops.shift();
      op.call(this);
    }
  }

  private _read() : number {
    var ch = this._in.next();
    return ch;
  }

  private _read_skipping_comments() {
    var ch = this._read();
    if (ch == CH_FORWARD_SLASH) {
      ch = this._read();
      if (ch == CH_FORWARD_SLASH) {
        this._read_to_newline();
        ch = IonText.WHITESPACE_COMMENT1;
      }
      else if (ch == CH_AS)  {
        this._read_to_close_comment();
        ch = IonText.WHITESPACE_COMMENT2;
      }
      else {
        this._unread(ch);
        ch = CH_FORWARD_SLASH;
      }
    }
    return ch;
  }

  private _read_to_newline() {
    var ch;
    for (;;) {
      ch = this._read(); // since this only happens in _read, after reading a double forward slash we can go straight to the input Span
      if (ch == EOF) break;
      if (ch == CH_NL) break;
      if (ch == CH_CR) {
        ch = this._read();
        if (ch != CH_NL) this._unread(ch);
        break;
      }
    }
  }

  private _read_to_close_comment() {
    var ch;
    for (;;) {
      ch = this._read(); // since this only happens in _read, after reading a forward slash asterisk we can go straight to the input Span
      if (ch == EOF) break;
      if (ch == CH_AS) {
        ch = this._read();
        if (ch == CH_FORWARD_SLASH) break;
      }
    }
  }

  private _unread(ch: number) {
    this._in.unread(ch);
  }

    private _read_after_whitespace(recognize_comments: boolean) {
        let ch;
        if (recognize_comments) {
            ch = this._read_skipping_comments();
            while (IonText.is_whitespace(ch)) {
                ch = this._read_skipping_comments();
            }
        } else {
            ch = this._read();
            while (IonText.is_whitespace(ch)) {
                ch = this._read();
            }
        }
        return ch;
    }

    //peek does not work with the different types of string input.
  private _peek(expected?: string) : number {
    var ch, ii=0;
    if (expected === undefined || expected.length<1) {
      ch = this._read();
      this._unread(ch);
      return ch;
    }
    while (ii<expected.length) {
      ch = this._read();
       if (ch != expected.charCodeAt(ii)) break;
      ii++;
    }
    if (ii == expected.length) {
      ch = this._peek(); // if we did match we need to read the next character
    }
    else {
      this._unread(ch); // if we didn't match we've read an extra character
      ch = ERROR;
    }
    while (ii > 0) { // unread whatever matched
      ii--;
      this._unread(expected.charCodeAt(ii));
    }
    return ch;
  }

  private _peek_after_whitespace(recognize_comments: boolean) : number {
    var ch = this._read_after_whitespace(recognize_comments);
    this._unread(ch);
    return ch;
  }

  private _peek_4_digits(ch1: number) : number {
    var ii, ch, is_digits = true, chars = [];
    if (!IonText.is_digit(ch1)) return ERROR;
    for (ii=0; ii<3; ii++) {
      ch = this._read();
      chars.push(ch);
      if (!IonText.is_digit(ch)) {
        is_digits = false;
        break;
      }
    }
    ch = (is_digits && ii == 3) ? this._peek() : ERROR ;
    while (chars.length > 0) {
      this._unread(chars.pop());
    }
    return ch;
  }

  private _read_required_digits(ch: number) : number {
    if (!IonText.is_digit(ch)) return ERROR;
    for (;;) {
      ch = this._read()
      if (!IonText.is_digit(ch)) break;
    }
    return ch;
  }

  private _read_optional_digits(ch: number) : number {
    while (IonText.is_digit(ch)) {
      ch = this._read()
    }
    return ch;
  }

  private _read_N_digits(n: number) : number {
    var ch, ii=0;
    while ( ii < n ) {
      ch = this._read();
      if (!IonText.is_digit(ch)) {
        this._error( ""+n+" digits required "+ii+" found" );
        return ERROR;
      }
      ii++;
    }
    return this._read();
  }

  private _read_required_hex_digits(ch: number) : number {
    if (!IonText.is_hex_digit(ch)) return ERROR;
    for (;;) {
      ch = this._read()
      if (!IonText.is_hex_digit(ch)) break;
    }
    return ch;
  }

  private _read_N_hexdigits(n: number) : number {
    var ch, ii=0;
    while ( ii < n ) {
      ch = this._read();
      if (!IonText.is_hex_digit(ch)) {
        this._error( ""+n+" digits required "+ii+" found" );
        return ERROR;
      }
      ii++;
    }
    return ch;
  }

  private _read_hours_and_minutes(ch: number) : number {
    if (!IonText.is_digit(ch)) return ERROR;
    ch = this._read_N_digits( 1 );   // rest of hours
    if (ch == CH_CL) {
      ch = this._read_N_digits( 2 ); // minutes
    }
    else {
      ch = ERROR; // if there are hours you have to include minutes
    }
    return ch;
  }

  // report an error relative to the most recently read character
  private _error(msg: string) : void {
    var pos = this._in.position();
    this._errorAt(msg, pos-1, pos);
  }

  // report an error relatvie to the most recently read token
  private _tok_error(msg: string) : void {
    this._errorAt(msg, this._start, this._end);
  }

  // report an error relative to a specify subsequence
  private _errorAt(msg: string, start: number, end: number) : void {
    var locator = this.locator(start);
    msg = msg + " at line " + locator[0] + ", column " + locator[1] + ":\n" +
      this.error_line(start, end).join('\n');

    this._ops.unshift(this._done_with_error);
    this._error_msg = msg;
    //throw new Error(msg); // uncomment to debug (or just make it be like this?)
  }
}<|MERGE_RESOLUTION|>--- conflicted
+++ resolved
@@ -22,11 +22,7 @@
 
 import { IonType } from "./IonType";
 import { IonTypes } from "./IonTypes";
-<<<<<<< HEAD
 import { StringSpan, Span } from "./IonSpan";
-=======
-import { StringSpan } from "./IonSpan";
->>>>>>> e3b4f6b5
 
 const EOF = -1;  // EOF is end of container, distinct from undefined which is value has been consumed
 const ERROR           = -2;
@@ -55,13 +51,13 @@
 const CH_BS =  92; // '\\'
 const CH_FORWARD_SLASH = "/".charCodeAt(0); // 47
 const CH_AS =  42; // '*'
-const CH_SQ =  39; // '\''
+const CH_SQ =  39; // '\'' 
 const CH_DOUBLE_QUOTE = "\"".charCodeAt(0); // 34
 const CH_CM =  44; // ';'
 const CH_OP =  40; // '('
 const CH_CP =  41; // ')'
 const CH_LEFT_CURLY: number = "{".charCodeAt(0); // 123
-const CH_CC = 125; // '}'
+const CH_CC = 125; // '}' 
 const CH_OS =  91; // '['
 const CH_CS =  93; // ']'
 const CH_CL =  58; // ':'
@@ -106,7 +102,7 @@
 
 const INF = [ CH_i, CH_n, CH_f ];
 
-export function getIonType(t: number) : IonType {
+export function get_ion_type(t: number) : IonType {
   switch(t) {
     case EOF:             return undefined;
     case ERROR:           return undefined;
@@ -120,7 +116,7 @@
     case T_TIMESTAMP:     return IonTypes.TIMESTAMP;
     case T_IDENTIFIER:    return IonTypes.SYMBOL;
     case T_OPERATOR:      return IonTypes.SYMBOL;
-    case T_STRING1:       return IonTypes.SYMBOL;
+    case T_STRING1:       return IonTypes.STRING;
     case T_STRING2:       return IonTypes.STRING;
     case T_STRING3:       return IonTypes.STRING;
     case T_CLOB2:         return IonTypes.CLOB;
@@ -165,7 +161,7 @@
 }
 
 function get_hex_value(ch: number) : number {
-  switch(ch) { // quick and dirty - we need a better impl TODO
+  switch(ch) { // quick and dirty - we need a better impl TODO 
     case  48: return  0; // '0'
     case  49: return  1; // '1'
     case  50: return  2; // '2'
@@ -211,14 +207,13 @@
 type ReadValueHelpers = {[index: number]: ReadValueHelper};
 
 export class ParserTextRaw {
-  private _in: StringSpan;
+  private _in: Span;
   private _ops: any[];
-  private _raw: boolean;
   private _value_type: any;
   private _value_null: boolean;
   private _value: any[];
-  private _start: number;        // when next() completes, points to first char
-  private _end: number;          // points just after last char
+  private _start: number;
+  private _end: number;
   private _esc_len: number;
   private _curr: number;
   private _curr_null: boolean;
@@ -228,16 +223,10 @@
   private _fieldname: string;
 
   private readonly _read_value_helper_helpers: ReadValueHelpers;
-  private readonly _read_token_helper_helpers: ReadValueHelpers;
-
-  constructor(source: StringSpan, raw_tokens_only: boolean) {
+
+  constructor(source: Span) {
     this._in         = source; // should be a span
-    this._raw = raw_tokens_only
-    if (raw_tokens_only) {
-        this._ops = [this._read_token];
-    } else {
-        this._ops = [this._read_datagram_values];
-    }
+    this._ops        = [ this._read_datagram_values ];
     this._value_type = ERROR;
     this._value      = [];     // value gets a new array since it will modify it
     this._start      = -1;
@@ -247,37 +236,33 @@
     this._ann        = empty_array; // ann can use a static empty array, a new one will be created only if there are some annotations to  put into it - the exception case
     this._msg        = "";
 
-    function remap(map: { [val: string]: ReadValueHelper }): ReadValueHelpers {
-      let ret = {};
-      for (let s in map) {
-        let val = map[s];
-        for (let i = 0; i < s.length; i++) {
-          ret[s.charCodeAt(i)] = val;
-        }
-      }
-      return ret;
-    }
-
-    let helpers = remap({
-      "0123456789": this._read_value_helper_digit,
-      "_$abcdefghijklmnopqrstuvwxyzABCDEFGHIJKLMNOPQRSTUVWXYZ": this._read_value_helper_letter,
-      "!#%&*./;<=>?@^`|~": this._read_value_helper_operator,
-      "+": this._read_value_helper_plus,
-      "-": this._read_value_helper_minus,
-      "'": this._read_value_helper_single,
-      '"': this._read_value_helper_double,
-      '{': this._read_value_helper_curly
-    });
-
-    this._read_value_helper_helpers = Object.assign({}, helpers, remap({
-      '(': this._read_value_helper_paren,
-      '[': this._read_value_helper_square
-    }));
-
-    this._read_token_helper_helpers = Object.assign({}, helpers, remap({
-      ':': this._read_token_helper_colon,
-      '()[]};,': this._read_value_helper_operator
-    }));
+    let helpers: ReadValueHelpers = {
+    //  -1 : this._read_value_helper_EOF,    //      == EOF
+        40 : this._read_value_helper_paren,  // '('  == CH_OP
+        91 : this._read_value_helper_square, // '['  == CH_OS
+       123 : this._read_value_helper_curly, // '{'  == CH_LEFT_CURLY
+        43 : this._read_value_helper_plus,   // '+'  == CH_PS // we'll have to patch these two back in after 
+        45 : this._read_value_helper_minus,  // '-'  == CH_MS // we apply the operator characters fn
+        39 : this._read_value_helper_single, // '\'' == CH_SQ
+        34 : this._read_value_helper_double, // '\"' == CH_DQ
+    };
+    let set_helper = function(str: string, fn: ReadValueHelper) {
+      var i = str.length, ch;
+      while (i > 0) {
+        i--;
+        ch = str.charCodeAt(i);
+        helpers[ch] = fn;
+      }
+    }
+
+    set_helper("0123456789", this._read_value_helper_digit);
+    set_helper("_$abcdefghijklmnopqrstuvwxyzABCDEFGHIJKLMNOPQRSTUVWXYZ", this._read_value_helper_letter);
+    set_helper("!#%&*+-./;<=>?@^`|~", this._read_value_helper_operator);
+    // patch (back) in the two special to the operator functions
+    helpers[CH_PS] = this._read_value_helper_plus; // '+'
+    helpers[CH_MS] = this._read_value_helper_minus; // '-'
+
+    this._read_value_helper_helpers = helpers;
   }
 
   fieldName() : string {
@@ -286,22 +271,6 @@
 
   annotations() : string[] {
     return this._ann;
-  }
-
-  start() : number {
-    return this._start;
-  }
-
-  end() : number {
-    return this._end;
-  }
-
-  locator(start: number) : number[] {
-    return this._in.locator(start);
-  }
-
-  error_line(start: number, end: number) : any[] {
-    return this._in.error_line(start, end);
   }
 
   private _read_datagram_values() {
@@ -343,7 +312,7 @@
   }
 
   private _read_struct_values() {
-    var op = this._done_with_error,
+    var op = this._done_with_error, 
         ch = this._read_after_whitespace(true);
 
     switch (ch) {
@@ -359,7 +328,7 @@
       case CH_CC :
         this._value_push( EOF );
         return;
-      default :
+      default : 
         if (IonText.is_letter(ch)) {
           op = this._read_symbol;
         }
@@ -426,7 +395,7 @@
     switch (v) {
     case T_IDENTIFIER:
       if (is_keyword(s)) {
-        this._tok_error( "can't use '"+s+"' as a fieldname without quotes");
+        this._error( "can't use '"+s+"' as a fieldname without quotes");
         break;
       }
     case T_STRING1:
@@ -435,7 +404,7 @@
       this._fieldname = s;
       break;
     default:
-      this._tok_error( "invalid fieldname" );
+      this._error( "invalid fieldname" );
       break;
     }
   }
@@ -462,21 +431,6 @@
     }
   }
 
-  private _read_token() : void {
-    let ch: number = this._read_after_whitespace(true);
-    if (ch == EOF) {  // since we can't index into our object with a value of -1
-        this._read_value_helper_EOF(ch, true, this._read_token);
-    } else {
-      this._start = this._in.position() - 1;
-      let fn: ReadValueHelper = this._read_token_helper_helpers[ch];
-      if (fn != undefined) {
-          fn.call(this, ch, true, this._read_token);
-      } else {
-        this._error("unexpected character '" + IonText.asAscii(ch) + "'");
-      }
-    }
-  }
-
   // helper for the read_value_helper function
   private _read_value_helper_EOF( ch1, accept_operator_symbols, calling_op ) {
     this._ops.unshift( this._done );
@@ -507,29 +461,23 @@
         this._ops.unshift( this._read_blob );
       }
     }
-    else {
+    else { 
       this._unread( ch2 );
-      if (this._raw) {
-        this._end = this._in.position();
-        this._value_push( T_OPERATOR );
-      } else {
-        this._value_push( T_STRUCT );
-        this._ops.unshift( this._read_struct_values );
-      }
+      this._value_push( T_STRUCT );
+      this._ops.unshift( this._read_struct_values ) 
     }
   }
 
   private _read_value_helper_plus( ch1, accept_operator_symbols: boolean, calling_op ) {
     var ch2 = this._peek("inf");
     this._unread(ch1); // in any case we'll leave this character for the next function to use
-    if (ch2 != ERROR) {
+    if (IonText.is_numeric_terminator(ch2)) {
       this._ops.unshift( this._read_plus_inf );
     }
     else if (accept_operator_symbols) {
-      this._ops.unshift( this._read_operator_symbol );
-    }
-    else {
-      this._read(); // get the cursor pointed to the offending character
+          this._ops.unshift( this._read_operator_symbol );
+    }
+    else {
       this._error("unexpected '+'");
     }
   }
@@ -539,7 +487,7 @@
         ch2 = this._peek();
     if (ch2 == CH_i) {
       ch2 = this._peek("inf");
-      if (ch2 != ERROR) {
+      if (IonText.is_numeric_terminator(ch2)) {
         op =  this._read_minus_inf;
       }
       else if (accept_operator_symbols) {
@@ -581,9 +529,9 @@
       op = this._read_string1;
     }
     op.call(this);
-    if (!this._raw && this._test_string_as_annotation(op)) {
-      // this was an annotation, so we need to try again for the actual value
-      this._ops.unshift( calling_op );
+    if (this._test_string_as_annotation(op)) {
+      // this was an annoation, so we need to try again for the actual value
+      this._ops.unshift( calling_op ); 
     }
   }
 
@@ -593,37 +541,20 @@
 
   private _read_value_helper_letter( ch1, accept_operator_symbols: boolean, calling_op ) {
     this._read_symbol();
-    if (this._raw) {
-      this._check_for_special_symbol();
-    } else {
-      if (this._test_symbol_as_annotation()) {
-        // this was an annotation, so we need to try again for the actual value
-        this._ops.unshift( calling_op );
-      }
+    if (this._test_symbol_as_annotation()) {
+      // this was an annoation, so we need to try again for the actual value
+      this._ops.unshift( calling_op );
     }
   }
 
   private _read_value_helper_operator( ch1, accept_operator_symbols: boolean, calling_op ) {
     if (accept_operator_symbols) {
-      if (IonText.is_single_operator_char(ch1)) {
-        this._end = this._in.position();
-        this._value_push(T_OPERATOR);
-      } else {
-        this._ops.unshift( this._read_operator_symbol );
-      }
+      this._unread(ch1)
+      this._ops.unshift( this._read_operator_symbol );
     }
     else {
        this._error( "unexpected operator character" );
     }
-  }
-
-  private _read_token_helper_colon( ch1, accept_operator_symbols: boolean, calling_op ) {
-    var ch = this._peek();
-    if (ch == CH_CL) {
-      this._read();
-    }
-    this._end = this._in.position();
-    this._value_push(T_OPERATOR);
   }
 
   private _done() {
@@ -647,7 +578,7 @@
         return;
       }
       if (IonText.is_digit(ch)) {
-        this._error("leading zeroes are not allowed");
+        this._error("leading zero's are not allowed");
       }
       ch = CH_0;
     }
@@ -659,7 +590,6 @@
     }
     if (!IonText.is_numeric_terminator(ch)) {
       if (ch == CH_d || ch == CH_D) {
-        t = T_DECIMAL;
         ch = this._read_exponent();
       }
       else if (ch == CH_e || ch == CH_E || ch == CH_f || ch == CH_F ) {
@@ -667,7 +597,7 @@
         ch = this._read_exponent();
       }
     }
-    if (!this._raw && !IonText.is_numeric_terminator(ch)) {
+    if (!IonText.is_numeric_terminator(ch)) {
       this._error( "invalid character after number" );
     }
     else {
@@ -683,9 +613,8 @@
       ch = this._read(); // read the first hex digits
       ch = this._read_required_hex_digits(ch);
     }
-    if (this._raw || IonText.is_numeric_terminator(ch)) {
+    if (IonText.is_numeric_terminator(ch)) {
       this._unread(ch);
-      this._end = this._in.position();
       this._value_push( T_HEXINT );
     }
     else {
@@ -701,10 +630,10 @@
     ch = this._read_required_digits(ch);
     return ch;
   }
-
+ 
   private _read_plus_inf() {
     if (this._read() == CH_PS) {
-      this._read_inf_helper();
+     this._read_inf_helper();
     }
     else {
       this._error( "expected +inf" );
@@ -729,13 +658,12 @@
         return;
       }
     }
-    if (this._raw || IonText.is_numeric_terminator( this._peek() )) {
-      this._end = this._in.position();
+    if (IonText.is_numeric_terminator( this._peek() )) {
+      this._end = this._in.position() - 1;
       this._start = this._end - 4; // -4 to include the sign we've already read
-      this._value_push( T_FLOAT_SPECIAL );
-    }
-    else {
-      this._read(); // advance to point to the offending character
+      this._value_push( T_FLOAT_SPECIAL ); 
+    }
+    else {
       this._error( "invalid numeric terminator after 'inf'" );
     }
   }
@@ -754,25 +682,21 @@
       }
       ch = this._read_optional_time(ch);  // no time unless you at least include month - TODO really !?
     }
-    if (ch === ERROR) {
-      this._error("Invalid 'time' portion of timestamp");
-    } else {
-      ch = this._read_optional_time_offset(ch); // we only allow an offset
-      if (this._raw || IonText.is_numeric_terminator(ch)) {
-        this._unread(ch);
-        this._end = this._in.position();
-        this._value_push( T_TIMESTAMP );
-      }
-      else {
-        this._error( "invalid character after timestamp" );
-      }
+    ch = this._read_optional_time_offset(ch); // we only allow an offset 
+    if (IonText.is_numeric_terminator(ch)) {
+      this._unread(ch);
+      this._end = this._in.position();
+      this._value_push( T_TIMESTAMP );
+    }
+    else {
+      this._error( "invalid character after timestamp" );
     }
   }
 
   private _read_optional_time(ch: number) : number {
     if (ch != CH_T) return ch; // no 'T", no time
     ch = this._read();
-    if (IonText.is_digit(ch)) {
+    if (!IonText.is_numeric_terminator(ch)) {
       // then it has to be, at least hours and minutes
       ch = this._read_hours_and_minutes(ch);
       if (ch == CH_CL) {
@@ -799,7 +723,7 @@
 
   private _read_symbol() : void {
     var ch;
-    this._start = this._in.position() - 1;
+    this._start = this._in.position() - 1;  
     for(;;) {
       ch = this._read();
       if (!IonText.is_letter_or_digit(ch)) break;
@@ -813,29 +737,26 @@
     var ch;
     for(;;) {
       ch = this._read();
-      if (!IonText.is_operator_char(ch) || IonText.is_single_operator_char(ch)) {
-        this._unread(ch);
-        break;
-      }
-    }
-    this._end = this._in.position();
+      if (!IonText.is_operator_char(ch))  break;
+    }
+    this._end = this._in.position() - 1;
+    this._unread(ch);
     this._value_push( T_OPERATOR );
   }
 
   private _read_string1() : void {
     this._read_string_helper(CH_SQ, false);
-    this._end = this._in.position();
+    this._end = this._in.position() - 1;
     this._value_push( T_STRING1 );
   }
 
   private _read_string2() : void {
     this._read_string_helper(CH_DOUBLE_QUOTE, false);
-    this._end = this._in.position();
+    this._end = this._in.position() - 1;
     this._value_push( T_STRING2 );
   }
 
   private _read_string3() : void {
-<<<<<<< HEAD
       let ch : number;
       this._unread(this._peek(""));
       // read sequence of triple quoted strings:
@@ -852,53 +773,32 @@
             // read single quoted strings until we see the triple quoted terminator
             // if it's not a triple quote, it's just content
           }
-          // mark the possible end of the series of values in triple quotes
+          // Set the end of the value,
           // this._end will reset later if further triple quotes are found after indexing through whitespace,
           this._end = this._in.position() - 1;
           //Index past the triple quote.
           this._read();
           this._read();
           this._read();
+
           // the reader will parse values from the source so that it can be roundtripped.
           // eat next whitespace sequence until first non whitespace char found.
       }
       this._value_push( T_STRING3 );
-=======
-    var ch;
-    this._start = this._in.position() - 1;
-    if (this._read() != CH_SQ || this._read() != CH_SQ) {
-      this._error( "expected triple quote" );
-    }
-    for(;;) {  // read sequence of triple quoted strings
-      for(;;) { // read single quoted strings until we see the triple quoted terminator
-        this._read_string_helper(CH_SQ, true);
-        // if it's not a triple quote, it's just content
-        if (this._read() == CH_SQ && this._read() == CH_SQ) {
-          break;
-        }
-      }
-      ch = this._read_after_whitespace(true);
-      if (ch != CH_SQ) {
-        this._unread(ch);
-        break;
-      }
-      if (this._peek("\'\'") == ERROR) {
-        break;
-      }
-      this._read(); // consume the 2 pending single quotes
-      this._read();
-    }
-    this._end = this._in.position();
-    this._value_push( T_STRING3 );
->>>>>>> e3b4f6b5
   }
 
     private verifyTriple(entryIndex : number) : boolean {
         return this._in.valueAt(entryIndex) === CH_SQ && this._in.valueAt(entryIndex++) === CH_SQ && this._in.valueAt(entryIndex++) === CH_SQ;
     }
 
+    private findTriple() : boolean {
+
+        return false;
+    }
+
   private _read_string_helper = function(terminator: number, allow_new_line: boolean) : void {
     var ch;
+    this._start = this._in.position();
     for (;;) {
       ch = this._read();
       if (ch == CH_BS) {
@@ -908,7 +808,7 @@
         break;
       }
       else if (!is_valid_string_char(ch, allow_new_line)) {
-        this._error( "invalid character in string: " + String.fromCharCode(ch));
+        this._error( "invalid character "+ch+" in string" );
         break;
       }
     }
@@ -973,13 +873,12 @@
   }
 
   private _test_symbol_as_annotation() : boolean {
-    var s, ii, ch, kwt,
+    var s, ii, ch, kwt, 
         is_ann = true,
         t = this._value_pop();
     if (t != T_IDENTIFIER) this._error("expecting symbol here");
     s = this.get_value_as_string(t);
     kwt = get_keyword_type(s);
-    var ch2 = this._peek();  // so we don't confuse eg, "null .foo" with typed null
     ch = this._read_after_whitespace(true);
     if (ch == CH_CL && this._peek() == CH_CL) {
       if (kwt != undefined) this._error("the keyword '"+s+"' can't be used as an annotation without quotes");
@@ -994,7 +893,8 @@
       is_ann = false;
       if (kwt === T_NULL) {
         this._value_null = true;
-        if (ch2 === CH_DT) {
+        ch = this._peek();
+        if (ch === CH_DT) {
           this._read(); // consume the dot
           ch = this._read();
           if (IonText.is_letter(ch) !== true) {
@@ -1003,15 +903,11 @@
           }
           this._read_symbol();
           if (this._value_pop() != T_IDENTIFIER) {
-            this._tok_error("expected type name after 'null.'");
+            this._error("expected type name after 'null.'");
             return undefined;
           }
           s = this.get_value_as_string(T_IDENTIFIER);
           kwt = get_type_from_name(s);
-          if (kwt === undefined) {
-            this._tok_error("expected type name after 'null.'");
-            return undefined;
-          }
         }
         this._start = -1;
         this._end = -1;
@@ -1021,72 +917,22 @@
     return is_ann;
   }
 
-  // In raw mode handle typed nulls, booleans and 'nan', converting them to the
-  // proper type
-  private _check_for_special_symbol() {
-    var s, ii, ch, kwt,
-        is_ann = true,
-        t = this._value_pop();
-    if (t != T_IDENTIFIER) this._tok_error("expecting symbol here");
-    s = this.get_value_as_string(t);
-    kwt = get_keyword_type(s);
-    if (kwt === T_NULL) {
-      this._value_null = true;
-      ch = this._peek();
-      if (ch === CH_DT) {
-        this._read(); // consume the dot
-        ch = this._read();
-        if (IonText.is_letter(ch) !== true) {
-          this._error("expected type name after 'null.'");
-          return;
-        }
-        var save_start = this._start;
-        this._read_symbol();
-        if (this._value_pop() != T_IDENTIFIER) {
-          this._error("expected type name after 'null.'");
-          return;
-        }
-        s = this.get_value_as_string(T_IDENTIFIER);
-        kwt = get_type_from_name(s);
-        if (kwt === undefined) {
-          this._error("expected type name after 'null.'");
-          return;
-        }
-        this._start = save_start;
-        this._end = this._in.position();
-      }
-      this._value_push(T_NULL); // put the typed null value back on the stack
-    } else if (kwt === T_BOOL) {
-      this._value_push(T_BOOL);
-    } else if (kwt === T_FLOAT_SPECIAL) {
-      this._value_push(T_FLOAT_SPECIAL);
-    } else {
-      this._value_push(T_IDENTIFIER);
-    }
-  }
-
   private _read_clob_string2() : void {
     var t;
-    var save_start = this._start;
     this._read_string2();
     t = this._value_pop();
     if (t != T_STRING2) this._error("string expected");
-    this._start = save_start;
     this._value_push(T_CLOB2);
-    this._read_close_double_brace();
-    this._end = this._in.position();
+    this._ops.unshift( this._read_close_double_brace );
   }
 
   private _read_clob_string3() : void {
     var t;
-    var save_start = this._start;
     this._read_string3();
     t = this._value_pop();
     if (t != T_STRING3) this._error("string expected");
-    this._start = save_start;
-    this._value_push(T_CLOB3);
-    this._read_close_double_brace();
-    this._end = this._in.position();
+    this._value_push(T_CLOB2);
+    this._ops.unshift( this._read_close_double_brace );
   }
 
   private _read_blob() : void {
@@ -1112,7 +958,7 @@
         this._error( "invalid base64 value" );
       }
       else {
-        this._end = this._in.position();
+        this._end = this._in.position() - 1;
         this._value_push( T_BLOB );
       }
     }
@@ -1146,7 +992,7 @@
         if (s == "+inf")      n = Number.POSITIVE_INFINITY;
         else if (s == "-inf") n = Number.NEGATIVE_INFINITY;
         else if (s == "nan")  n = Number.NaN;
-        else throw new Error("can't convert to number");
+        else throw new Error("can't convert to number"); 
         break;
       default:
         throw new Error("can't convert to number");
@@ -1155,7 +1001,7 @@
   }
 
   booleanValue() : boolean {
-    if (this._curr !== T_BOOL) {
+    if (this._value_type !== T_BOOL) {
       return undefined;
     }
     let s: string = this.get_value_as_string(T_BOOL);
@@ -1168,16 +1014,8 @@
     }
   }
 
-  get_raw_token() : string {
-    return this.get_value_as_string(T_BLOB);
-  }
-
   get_value_as_string(t: number) : string {
-<<<<<<< HEAD
     let indice, ch, s = "";
-=======
-    var start, end, ii, ch, s = "";
->>>>>>> e3b4f6b5
     switch (t) {
       case T_NULL:
       case T_BOOL:
@@ -1196,50 +1034,31 @@
         break;
       case T_STRING1:
       case T_STRING2:
-        s = this._get_string2(this._start, this._end);
-        break;
       case T_CLOB2:
-<<<<<<< HEAD
         for (indice = this._start; indice < this._end; indice++) {
           ch = this._in.valueAt(indice);
           if (ch == CH_BS) {
               s += this._read_escape_sequence(indice, this._end);
               indice += this._esc_len;
-          } else {
-              s += String.fromCharCode(ch);
+          } 
+          else {
+            s += String.fromCharCode(ch);
           }
         }
-=======
-        start = this._start+2;
-        while (IonText.is_whitespace(this._in.valueAt(start))) start++;
-        end = this._end-2;
-        while (end > start && (IonText.is_whitespace(this._in.valueAt(end-1)))) end--;
-        s = this._get_string2(start, end);
->>>>>>> e3b4f6b5
         break;
       case T_CLOB3:
-        start = this._start+2;
-        while (IonText.is_whitespace(this._in.valueAt(start))) start++;
-        end = this._end-2;
-        while (end > start && (IonText.is_whitespace(this._in.valueAt(end-1)))) end--;
-        s = this._get_string3(start, end);
-        break;
       case T_STRING3:
-<<<<<<< HEAD
           for(indice = this._start; indice <= this._end; indice++) {
               ch = this._in.valueAt(indice);
               if(indice + 2 < this._end && this.verifyTriple(indice)) {
                   indice = this._skip_triple_quote_gap(indice, this._end);
-              } else if (ch == CH_BS) {
+              } else if(ch == CH_BS) {
                   s += this._read_escape_sequence(indice, this._end);
-                  indice += this._esc_len; //this builds up over time, may be incorrect?
+                  indice += this._esc_len;
               } else {
                   s += String.fromCharCode(ch);
               }
           }
-=======
-        s = this._get_string3(this._start, this._end);
->>>>>>> e3b4f6b5
         break;
       default:
         this._error("can't get this value as a string");
@@ -1248,7 +1067,6 @@
     return s;
   }
 
-<<<<<<< HEAD
     private _skip_triple_quote_gap(entryIndex: number, end: number) : number {
         let tempIndex = entryIndex;
         tempIndex += 3; // skip quotes we peeked ahead to see
@@ -1262,85 +1080,6 @@
                 this._error("unexpected character");
             }
         }
-=======
-  private _get_string2(start: number, end: number): string {
-    start++;     // since we know it's a string2, chop off the quotes
-    end--;
-    var s = "";
-    for (var ii=start; ii<end; ii++) {
-      var ch = this._in.valueAt(ii);
-      if (ch == CH_BS) {
-        s += String.fromCharCode(this._read_escape_sequence(ii, this._end));
-        ii += this._esc_len;
-      }
-      else {
-        s += String.fromCharCode(ch);
-      }
-    }
-    return s;
-  }
-
-  private _get_string3(start: number, end: number): string {
-    var s = "";
-    var ii = 0;
-    start += 3;  // if it's really a string3, it must start and end with triples
-    end -= 3;
-    for (ii=start; ii<end; ii++) {
-      var ch = this._in.valueAt(ii);
-      if (ch == CH_SQ) {
-        if (ii+2<end && this._in.valueAt(ii+1) == CH_SQ && this._in.valueAt(ii+2) == CH_SQ) {
-          ii = this._skip_triple_quote_gap(ii, end);
-        }
-        else {
-          s += "\'";
-        }
-      }
-      else if (ch == CH_BS) {
-        s += String.fromCharCode(this._read_escape_sequence(ii, end));
-        ii += this._esc_len;
-      }
-      else {
-        s += String.fromCharCode(ch);
-      }
-    }
-    return s;
-  }
-
-  private _skip_triple_quote_gap(ii: number, end: number) : number {
-    ii += 3; // skip triple quotes that we have confirmed exist at this point
-    while (ii<end) {
-      let ch: number = this._in.valueAt(ii);
-      if (IonText.is_whitespace(ch)) {
-        ii++; // do nothing
-      }
-      else if (ch == CH_SQ && ii+2 < end && this._in.valueAt(ii+1) == CH_SQ &&
-                 this._in.valueAt(ii+1) == CH_SQ) {
-        return ii+2;
-      }
-      else if (ch == CH_FORWARD_SLASH && ii+1 < end &&
-               this._in.valueAt(ii+1) == CH_FORWARD_SLASH) {
-        ii += 2;
-        while (ii < end) {
-          ch = this._in.valueAt(ii++);
-          if (ch == CH_NL) break;
-        }
-      }
-      else if (ch == CH_FORWARD_SLASH && ii+1 < end &&
-               this._in.valueAt(ii+1) == CH_AS) {
-        ii += 2;
-        while (ii < end) {
-          ch = this._in.valueAt(ii++);
-          if (ch == CH_AS && ii < end && this._in.valueAt(ii) == CH_FORWARD_SLASH) {
-            ii++;
-            break;
-          }
-        }
-      }
-      else {
-        this._errorAt("unexpected character: " + String.fromCharCode(ch), ii, ii+1);
-        break;
-      }
->>>>>>> e3b4f6b5
     }
 
   private _read_escape_sequence(ii: number, end: number) : number {
@@ -1426,9 +1165,6 @@
   }
 
   next(): number {
-    if (this._raw) {
-      this._ops = [ this._read_token ];
-    }
     if (this._value_type === ERROR) {
       this._run();
     }
@@ -1530,12 +1266,12 @@
     //peek does not work with the different types of string input.
   private _peek(expected?: string) : number {
     var ch, ii=0;
-    if (expected === undefined || expected.length<1) {
+    if (expected === undefined || expected.length<1) { 
       ch = this._read();
       this._unread(ch);
       return ch;
     }
-    while (ii<expected.length) {
+    while (ii<expected.length) { 
       ch = this._read();
        if (ch != expected.charCodeAt(ii)) break;
       ii++;
@@ -1641,25 +1377,20 @@
     return ch;
   }
 
-  // report an error relative to the most recently read character
+  private _check_for_keywords() : void {
+    var len, s, v = this._value_pop();
+    if (v == T_IDENTIFIER) {
+      len = this._end - this._start;
+      if (len >= 3 && len <= 5) {
+        s = this.get_value_as_string(v);
+        v = get_keyword_type(s);
+      }
+    }
+    this._value_push(v);
+  }
+
   private _error(msg: string) : void {
-    var pos = this._in.position();
-    this._errorAt(msg, pos-1, pos);
-  }
-
-  // report an error relatvie to the most recently read token
-  private _tok_error(msg: string) : void {
-    this._errorAt(msg, this._start, this._end);
-  }
-
-  // report an error relative to a specify subsequence
-  private _errorAt(msg: string, start: number, end: number) : void {
-    var locator = this.locator(start);
-    msg = msg + " at line " + locator[0] + ", column " + locator[1] + ":\n" +
-      this.error_line(start, end).join('\n');
-
     this._ops.unshift(this._done_with_error);
     this._error_msg = msg;
-    //throw new Error(msg); // uncomment to debug (or just make it be like this?)
   }
 }