/*!
 * Copyright 2012 Amazon.com, Inc. or its affiliates. All Rights Reserved.
 *  
 * Licensed under the Apache License, Version 2.0 (the "License").
 * You may not use this file except in compliance with the License.
 * A copy of the License is located at
 *  
 *     http://www.apache.org/licenses/LICENSE-2.0
 *  
 * or in the "license" file accompanying this file. This file is distributed
 * on an "AS IS" BASIS, WITHOUT WARRANTIES OR CONDITIONS OF ANY KIND, either
 * express or implied. See the License for the specific language governing
 * permissions and limitations under the License.
 */

// IonParserTextRaw
//
// Handles parsing the Ion text values from a text span.
// Returns on any value with value type. The _start and _end
// members are set for scalar types.

import * as IonText from "./IonText";
import {is_keyword, is_whitespace} from "./IonText";

import {IonType} from "./IonType";
import {IonTypes} from "./IonTypes";
import {StringSpan} from "./IonSpan";
import JSBI from "jsbi";
import {JsbiSupport} from "./JsbiSupport";

const EOF = -1;  // EOF is end of container, distinct from undefined which is value has been consumed
const ERROR           = -2;
const T_NULL          = 1;
const T_BOOL          = 2;
const T_INT           = 3;
const T_HEXINT        = 4;
const T_FLOAT         = 5;
const T_FLOAT_SPECIAL = 6;
const T_DECIMAL       = 7;
const T_TIMESTAMP     = 8;
const T_IDENTIFIER    = 9;
const T_OPERATOR      = 10;
const T_STRING1       = 11;
const T_STRING2       = 12;
const T_STRING3       = 13;
const T_CLOB2         = 14;
const T_CLOB3         = 15;
const T_BLOB          = 16;
const T_SEXP          = 17;
const T_LIST          = 18;
const T_STRUCT        = 19;

const CH_CR =  13; // '\r'
const CH_NL =  10; // '\n'
const CH_BS =  92; // '\\'
const CH_FORWARD_SLASH = "/".charCodeAt(0); // 47
const CH_AS =  42; // '*'
const CH_SQ =  39; // '\''
const CH_DOUBLE_QUOTE = "\"".charCodeAt(0); // 34
const CH_CM =  44; // ';'
const CH_OP =  40; // '('
const CH_CP =  41; // ')'
const CH_LEFT_CURLY: number = "{".charCodeAt(0); // 123
const CH_CC = 125; // '}'
const CH_OS =  91; // '['
const CH_CS =  93; // ']'
const CH_CL =  58; // ':'
const CH_DT =  46; // '.'
const CH_EQ =  61; // '='
const CH_PS =  43; // '+'
const CH_MS =  45; // '-'
const CH_0  =  48; // '0'
const CH_D  =  68; // 'D'
const CH_E  =  69; // 'E'
const CH_F  =  70; // 'F'
const CH_T  =  84; // 'T'
const CH_X  =  88; // 'X'
const CH_Z  =  90; // 'Z'
const CH_d  = 100; // 'd'
const CH_e  = 101; // 'e'
const CH_f  = 102; // 'f'
const CH_i  = 105; // 'i'
const CH_n  = 110; // 'n'
const CH_x  = 120; // 'x'

const ESC_0 =     48; //  values['0'] = 0;        //    \u0000  \0  alert NUL
const ESC_a =     97; //  values['a'] = 7;        //    \u0007  \a  alert BEL
const ESC_b =     98; //  values['b'] = 8;        //    \u0008  \b  backspace BS
const ESC_t =    116; //  values['t'] = 9;        //    \u0009  \t  horizontal tab HT
const ESC_nl =   110; //  values['n'] = '\n';     //    \ u000A  \ n  linefeed LF
const ESC_ff =   102; //  values['f'] = 0x0c;     //    \u000C  \f  form feed FF
const ESC_cr =   114; //  values['r'] = '\r';     //    \ u000D  \ r  carriage return CR
const ESC_v =    118; //  values['v'] = 0x0b;     //    \u000B  \v  vertical tab VT
const ESC_dq = CH_DOUBLE_QUOTE; //  values['"'] = '"';      //    \u0022  \"  double quote
const ESC_sq = CH_SQ; //  values['\''] = '\'';    //    \u0027  \'  single quote
const ESC_qm =    63; //  values['?'] = '?';      //    \u003F  \?  question mark
const ESC_bs =    92; //  values['\\'] = '\\';    //    \u005C  \\  backslash
const ESC_fs =    47; //  values['/'] = '/';      //    \u002F  \/  forward slash nothing  \NL  escaped NL expands to nothing
const ESC_nl2 =   10; //  values['\n'] = ESCAPE_REMOVES_NEWLINE;  // slash-new line the new line eater
const ESC_nl3 =   13; //  values['\r'] = ESCAPE_REMOVES_NEWLINE2;  // slash-new line the new line eater
const ESC_x =   CH_x; //  values['x'] = ESCAPE_HEX;      //    any  \xHH  2-digit hexadecimal unicode character equivalent to \ u00HH
const ESC_u =    117; //  values['u'] = ESCAPE_LITTLE_U; //    any  \ uHHHH  4-digit hexadecimal unicode character
const ESC_U =     85; //  values['U'] = ESCAPE_BIG_U;    //    any  \ UHHHHHHHH  8-digit hexadecimal unicode character

const INF = [CH_i, CH_n, CH_f];

// mask the 6 hi-order bits of a UTF-16 surrogate; the 10 low-order bits are the ones of interest
const _UTF16_MASK = 0x03ff;

export function get_ion_type(t: number): IonType | null {
    switch (t) {
        case EOF:             return null;
        case ERROR:           return null;
        case T_NULL:          return IonTypes.NULL;
        case T_BOOL:          return IonTypes.BOOL;
        case T_INT:           return IonTypes.INT;
        case T_HEXINT:        return IonTypes.INT;
        case T_FLOAT:         return IonTypes.FLOAT;
        case T_FLOAT_SPECIAL: return IonTypes.FLOAT;
        case T_DECIMAL:       return IonTypes.DECIMAL;
        case T_TIMESTAMP:     return IonTypes.TIMESTAMP;
        case T_IDENTIFIER:    return IonTypes.SYMBOL;
        case T_OPERATOR:      return IonTypes.SYMBOL;
        case T_STRING1:       return IonTypes.SYMBOL;
        case T_STRING2:       return IonTypes.STRING;
        case T_STRING3:       return IonTypes.STRING;
        case T_CLOB2:         return IonTypes.CLOB;
        case T_CLOB3:         return IonTypes.CLOB;
        case T_BLOB:          return IonTypes.BLOB;
        case T_SEXP:          return IonTypes.SEXP;
        case T_LIST:          return IonTypes.LIST;
        case T_STRUCT:        return IonTypes.STRUCT;
        default:              throw new Error("Unknown type: " + String(t) + ".");
    }
}

//needs to differentiate between quoted text of 'null' and the symbol keyword null
function get_keyword_type(str: string): number {
    if (str === "null")  return T_NULL;
    if (str === "true")  return T_BOOL;
    if (str === "false") return T_BOOL;
    if (str === "nan")   return T_FLOAT_SPECIAL;
    if (str === "+inf")  return T_FLOAT_SPECIAL;
    if (str === "-inf")  return T_FLOAT_SPECIAL;
    throw new Error("Unknown keyword: " + str + ".");
}

function get_type_from_name(str: string): number {
    if (str === "null")      return T_NULL;
    if (str === "bool")      return T_BOOL;
    if (str === "int")       return T_INT;
    if (str === "float")     return T_FLOAT;
    if (str === "decimal")   return T_DECIMAL;
    if (str === "timestamp") return T_TIMESTAMP;
    if (str === "symbol")    return T_IDENTIFIER;
    if (str === "string")    return T_STRING2;
    if (str === "clob")      return T_CLOB2;
    if (str === "blob")      return T_BLOB;
    if (str === "sexp")      return T_SEXP;
    if (str === "list")      return T_LIST;
    if (str === "struct")    return T_STRUCT;
    throw new Error("Unknown type: " + str + ".");
}

function get_hex_value(ch: number): number {
    switch (ch) { // quick and dirty - we need a better impl TODO
        case  48: return  0; // '0'
        case  49: return  1; // '1'
        case  50: return  2; // '2'
        case  51: return  3; // '3'
        case  52: return  4; // '4'
        case  53: return  5; // '5'
        case  54: return  6; // '6'
        case  55: return  7; // '7'
        case  56: return  8; // '8'
        case  57: return  9; // '9'
        case  97: return 10; // 'a'
        case  98: return 11; // 'b'
        case  99: return 12; // 'c'
        case 100: return 13; // 'd'
        case 101: return 14; // 'e'
        case 102: return 15; // 'f'
        case  65: return 10; // 'A'
        case  66: return 11; // 'B'
        case  67: return 12; // 'C'
        case  68: return 13; // 'D'
        case  69: return 14; // 'E'
        case  70: return 15; // 'F'
    }
    throw new Error("Unexpected bad hex digit in checked data.");
}

function is_valid_base64_length(char_length: number, trailer_length: number): boolean {
    if (trailer_length > 2) return false;
    if (((char_length + trailer_length) & 0x3) != 0) return false;
    return true;
}

function is_valid_string_char(ch: number, allow_new_line: boolean): boolean {
    if (ch == CH_CR) return allow_new_line;
    if (ch == CH_NL) return allow_new_line;
    if (IonText.is_whitespace(ch)) return true;
    if (ch < 32) return false;
    return true;
}

type ReadValueHelper = (ch: number, accept_operator_symbols: boolean, calling_op: ReadValueHelper) => void;

type ReadValueHelpers = { [index: number]: ReadValueHelper };

export class ParserTextRaw {
    private _in: StringSpan;
    private _ops: any[];
    private _value_type: any;
    private _value_null: boolean = false;
    private _value: any[];
    private _start: number;
    private _end: number;
    private _esc_len: number;
    private _curr: number;
    private _curr_null: boolean = false;
    private _ann: any[];
    private _msg: string;
    private _error_msg: string;
    private _fieldname: string | null;
    private _fieldnameType: number | null;

    private readonly _read_value_helper_helpers: ReadValueHelpers;

    constructor(source: StringSpan) {
        this._in = source; // should be a span
        this._ops = [this._read_datagram_values];
        this._value_type = ERROR;
        this._value = [];     // value gets a new array since it will modify it
        this._start = -1;
        this._end = -1;
        this._esc_len = -1;
        this._curr = EOF;
        this._ann = [];
        this._msg = "";
        this._fieldname = null;
        this._fieldnameType = null;

        let helpers: ReadValueHelpers = {
            //  -1 : this._read_value_helper_EOF,    //      == EOF
            40: this._read_value_helper_paren,  // '('  == CH_OP
            91: this._read_value_helper_square, // '['  == CH_OS
            123: this._read_value_helper_curly, // '{'  == CH_LEFT_CURLY
            43: this._read_value_helper_plus,   // '+'  == CH_PS // we'll have to patch these two back in after
            45: this._read_value_helper_minus,  // '-'  == CH_MS // we apply the operator characters fn
            39: this._read_value_helper_single, // '\'' == CH_SQ
            34: this._read_value_helper_double, // '\"' == CH_DQ
        };
        let set_helper = function (str: string, fn: ReadValueHelper) {
            let i = str.length, ch;
            while (i > 0) {
                i--;
                ch = str.charCodeAt(i);
                helpers[ch] = fn;
            }
        };

        set_helper("0123456789", this._read_value_helper_digit);
        set_helper("_$abcdefghijklmnopqrstuvwxyzABCDEFGHIJKLMNOPQRSTUVWXYZ", this._read_value_helper_letter);
        set_helper("!#%&*+-./;<=>?@^`|~", this._read_value_helper_operator);
        // patch (back) in the two special to the operator functions
        helpers[CH_PS] = this._read_value_helper_plus; // '+'
        helpers[CH_MS] = this._read_value_helper_minus; // '-'

        this._read_value_helper_helpers = helpers;
    }

<<<<<<< HEAD
  private _read_value_helper_double( ch1 : number, accept_operator_symbols: boolean, calling_op : ReadValueHelper) {
    this._ops.unshift( this._read_string2 );
  }

    private _read_value_helper_letter( ch1 : number, accept_operator_symbols: boolean, calling_op : ReadValueHelper) {
        let tempNullStart = this._start;
        this._read_symbol();
        let type = this._value_pop();
        if (type != T_IDENTIFIER) throw new Error("Expecting symbol here.");

        let symbol = this.get_value_as_string(type);

        if(is_keyword(symbol)) {
            let kwt = get_keyword_type(symbol);
            if (kwt === T_NULL) {
                this._value_null = true;
                if (this._peek() === CH_DT) {
                    this._read(); // consume the dot
                    let ch = this._read();
                    if (IonText.is_letter(ch) !== true) throw new Error("Expected type name after 'null.'");
                    this._read_symbol();
                    if (this._value_pop() !== T_IDENTIFIER) throw new Error("Expected type name after 'null.'");
                    symbol = this.get_value_as_string(T_IDENTIFIER);
                    kwt = get_type_from_name(symbol);
                }
                this._start = -1;
                this._end = -1;
            }
            this._value_push(kwt);
        } else {
            let ch = this._read_after_whitespace(true);
            if (ch == CH_CL && this._peek() == CH_CL) {
                this._read(); // consume the colon character
                if(symbol === '$0') throw new Error('Symbol ID zero is not supported.');
                this._ann.push(symbol);
                this._ops.unshift( calling_op );
            } else {
                let kwt = T_IDENTIFIER;
                this._unread(ch);
                this._value_push(kwt); // put the value back on the stack
            }
        }
=======
    fieldName(): string | null {
        return this._fieldname;
>>>>>>> 27989bf3
    }

    fieldNameType(): number | null {
        return this._fieldnameType;
    }

    annotations(): string[] {
        return this._ann;
    }

    clearFieldName(): void {
        this._fieldname = null;
        this._fieldnameType = null;
    }

    isNull(): boolean {
        return this._curr_null;
    }

    bigIntValue(): JSBI | null {
        if (this.isNull()) {
            return null;
        }
        let intText = this.get_value_as_string(this._curr);
        switch (this._curr) {
            case T_INT:
            case T_HEXINT:
                return JsbiSupport.bigIntFromString(intText);
            default:
                throw new Error("intValue() was called when the current value was not an integer.");
        }
    }

    numberValue(): number | null {
        if (this.isNull()) return null;
        let s = this.get_value_as_string(this._curr);
        switch (this._curr) {
            case T_INT:
            case T_HEXINT:
                return JsbiSupport.clampToSafeIntegerRange(JsbiSupport.bigIntFromString(s));
            case T_FLOAT:
                return Number(s);
            case T_FLOAT_SPECIAL:
                if (s == "+inf") return Number.POSITIVE_INFINITY;
                else if (s == "-inf") return Number.NEGATIVE_INFINITY;
                else if (s == "nan") return Number.NaN;
            default:
                throw new Error("can't convert to number");
        }
    }

    booleanValue(): boolean | null {
        if (this.isNull()) return null;
        let s: string = this.get_value_as_string(T_BOOL);
        if (s === "true") {
            return true;
        } else if (s === "false") {
            return false;
        }
        throw new Error("Unrecognized Boolean value '" + s + "'");
    }

    get_value_as_string(t: number): string {
        let index: number;
        let ch: number;
        let s: string = "";
        switch (t) {
            case T_NULL:
            case T_BOOL:
            case T_INT:
            case T_HEXINT:
            case T_FLOAT:
            case T_FLOAT_SPECIAL:
            case T_DECIMAL:
            case T_TIMESTAMP:
            case T_IDENTIFIER:
            case T_OPERATOR:
                for (index = this._start; index < this._end; index++) {
                    s += String.fromCharCode(this._in.valueAt(index));
                }
                break;
            case T_BLOB:
                for (index = this._start; index < this._end; index++) {
                    ch = this._in.valueAt(index);
                    if (IonText.is_base64_char(ch)) {
                        s += String.fromCharCode(ch);
                    }
                }
                break;
            case T_STRING1:
            case T_STRING2:
            case T_STRING3:
                for (index = this._start; index < this._end; index++) {
                    let isEscaped = false;
                    ch = this._in.valueAt(index);
                    if (ch == CH_BS) {
                        ch = this._read_escape_sequence(index, this._end);
                        index += this._esc_len;
                        isEscaped = true;
                    }
                    if (this.isHighSurrogate(ch)) {
                        index++;
                        let tempChar = this._in.valueAt(index);
                        if (tempChar == CH_BS) {
                            tempChar = this._read_escape_sequence(index, this._end);
                            index += this._esc_len;
                        }
                        if (this.isLowSurrogate(tempChar)) {
                            // convert from UTF-16 surrogate pair to a codepoint
                            let hiSurrogate = ch;
                            let loSurrogate = tempChar;
                            let codepoint = 0x10000 + ((hiSurrogate & _UTF16_MASK) << 10) + (loSurrogate & _UTF16_MASK);
                            s += String.fromCodePoint(codepoint);
                        } else {
                            throw new Error("expected a low surrogate, but found: " + ch);
                        }
                    } else if (this.isLowSurrogate(ch)) {
                        throw new Error("unexpected low surrogate: " + ch);
                    } else if (t === T_STRING3 && ch === CH_SQ && !isEscaped && this.verifyTriple(index)) {
                        index = this._skip_triple_quote_gap(index, this._end, /*acceptComments*/ true);
                    } else if (ch >= 0) {
                        if (isEscaped) {
                            s += String.fromCodePoint(ch);
                        } else {
                            s += String.fromCharCode(ch);
                        }
                    }
                }
                break;
            default:
                throw new Error("can't get this value as a string");
        }
        return s;
    }

    get_value_as_uint8array(t: number): Uint8Array {
        let bytes: number[] = [];
        switch (t) {
            case T_CLOB2:
                for (let index = this._start; index < this._end; index++) {
                    let ch = this._in.valueAt(index);
                    if (ch === CH_BS) {
                        bytes.push(this.readClobEscapes(index, this._end));
                        index += this._esc_len;
                    } else if (ch < 128) {
                        bytes.push(ch);
                    } else {
                        throw new Error("Non-Ascii values illegal within clob.");
                    }
                }
                break;
            case T_CLOB3:
                for (let index = this._start; index < this._end; index++) {
                    let ch = this._in.valueAt(index);
                    if (ch === CH_BS) {
                        let escaped = this.readClobEscapes(index, this._end);
                        if (escaped >= 0) {
                            bytes.push(escaped);
                        }
                        index += this._esc_len;
                    } else if (ch === CH_SQ) {
                        if (this.verifyTriple(index)) {
                            index = this._skip_triple_quote_gap(index, this._end, /*acceptComments*/ false);
                        } else {
                            bytes.push(ch);
                        }
                    } else if (ch < 128) {
                        bytes.push(ch);
                    } else {
                        throw new Error("Non-Ascii values illegal within clob.");
                    }
                }
                break;
            default:
                throw new Error("can't get this value as a Uint8Array");
        }
        return Uint8Array.from(bytes);
    }

    next(): number | undefined {
        this.clearFieldName();
        this._ann = [];
        if (this._value_type === ERROR) {
            this._run();
        }
        this._curr = this._value_pop();

        let t: number;
        if (this._curr === ERROR) {
            this._value.push(ERROR);
            return undefined;
        } else {
            t = this._curr;
        }

        this._curr_null = this._value_null;
        this._value_null = false;
        return t;
    }

    private _read_datagram_values() {
        let ch = this._peek();
        if (ch == EOF) {
            this._value_push(EOF);
        } else {
            // these get put in the ops list in reverse order
            this._ops.unshift(this._read_datagram_values);
            this._ops.unshift(this._read_value);
        }
    }

    private _read_sexp_values() {
        let ch = this._read_after_whitespace(true);
        if (ch == CH_CP) {
            this._value_push(EOF);
        } else if (ch === EOF) {
            throw new Error("Expected closing ).");
        } else {
            this._unread(ch);
            this._ops.unshift(this._read_sexp_values);
            this._ops.unshift(this._read_sexp_value);
        }
    }

    private _read_list_values() {
        let ch = this._read_after_whitespace(true);
        if (ch == CH_CS) {
            // degenerate case of an empty list
            this._value_push(EOF);
        } else {
            // otherwise we read a value and continue
            this._unread(ch);
            this._ops.unshift(this._read_list_comma);
            this._ops.unshift(this._read_value);
        }
    }

    private _read_struct_values() {
        let op = this._done_with_error,
            ch = this._read_after_whitespace(true);

        switch (ch) {
            case CH_SQ :
                op = this._read_string1;
                if (this._peek("\'\'") != ERROR) {
                    op = this._read_string3;
                }
                break;
            case CH_DOUBLE_QUOTE :
                op = this._read_string2;
                break;
            case CH_CC :
                this._value_push(EOF);
                return;
            default :
                if (IonText.is_letter(ch)) {
                    op = this._read_symbol;
                }
                break;
        }
        if (op === this._done_with_error) {
            this._error("expected field name (or close struct '}') not found");
        } else {
            op.call(this);            // this puts a value on the stack, which we don't return to the caller directly
            this._load_field_name();  // this will consume that value
            // so we skip over the expected colon, read the actual value, and try for another value
            ch = this._read_after_whitespace(true);
            if (ch != CH_CL) this._error("expected ':'");
            this._ops.unshift(this._read_struct_comma);
            this._ops.unshift(this._read_value);
        }
    }

    private _read_list_comma(): void {
        let ch = this._read_after_whitespace(true);
        if (ch == CH_CM) {
            ch = this._read_after_whitespace(true);
            if (ch == CH_CS) {
                this._value_push(EOF);
            } else {
                this._unread(ch);
                this._ops.unshift(this._read_list_comma);
                this._ops.unshift(this._read_value);
            }
        } else if (ch == CH_CS) {
            this._value_push(EOF);
        } else {
            this._error("expected ',' or ']'");
        }
    }

    private _read_struct_comma(): void {
        let ch = this._read_after_whitespace(true);
        if (ch == CH_CM) {
            ch = this._read_after_whitespace(true);
            if (ch == CH_CC) {
                this._value_push(EOF);
            } else {
                this._unread(ch);
                this._ops.unshift(this._read_struct_values);
            }
        } else if (ch == CH_CC) {
            this._value_push(EOF);
        } else {
            this._error("expected ',' or '}'");
        }
    }

    private _load_field_name() {
        this._fieldnameType = this._value_pop();
        let s = this.get_value_as_string(this._fieldnameType!);

        switch (this._fieldnameType) {
            case T_IDENTIFIER:
                if (is_keyword(s)) throw new Error("can't use '" + s + "' as a fieldname without quotes");
            case T_STRING1:
            case T_STRING2:
            case T_STRING3:
                this._fieldname = s;
                break;
            default:
                throw new Error("invalid fieldname" + s);
        }
    }

    private _read_value(): void {
        this._read_value_helper(false, this._read_value);
    }

    private _read_sexp_value() {
        this._read_value_helper(true, this._read_sexp_value);
    }

    private _read_value_helper(accept_operator_symbols: boolean, calling_op: ReadValueHelper) {
        let ch: number = this._read_after_whitespace(true);
        if (ch == EOF) {  // since we can't index into our object with a value of -1
            this._read_value_helper_EOF(ch, accept_operator_symbols, calling_op);
        } else {
            let fn: ReadValueHelper = this._read_value_helper_helpers[ch];
            if (fn != undefined) {
                fn.call(this, ch, accept_operator_symbols, calling_op);
            } else {
                this._error("unexpected character '" + IonText.asAscii(ch) + "'");
            }
        }
    }

    // helper for the read_value_helper function
    private _read_value_helper_EOF(ch1: number, accept_operator_symbols: boolean, calling_op: ReadValueHelper) {
        this._ops.unshift(this._done);
    }

    private _read_value_helper_paren(ch1: number, accept_operator_symbols: boolean, calling_op: ReadValueHelper) {
        this._value_push(T_SEXP);
        this._ops.unshift(this._read_sexp_values);
    }

    private _read_value_helper_square(ch1: number, accept_operator_symbols: boolean, calling_op: ReadValueHelper) {
        this._value_push(T_LIST);
        this._ops.unshift(this._read_list_values);
    }

    private _read_value_helper_curly(ch1: number, accept_operator_symbols: boolean, calling_op: ReadValueHelper) {
        let ch3, ch2 = this._read();
        if (ch2 == CH_LEFT_CURLY) {
            ch3 = this._read_after_whitespace(false);
            if (ch3 == CH_SQ) {
                this._ops.unshift(this._read_clob_string3);
            } else if (ch3 == CH_DOUBLE_QUOTE) {
                this._ops.unshift(this._read_clob_string2);
            } else {
                this._unread(ch3);
                this._ops.unshift(this._read_blob);
            }
        } else {
            this._unread(ch2);
            this._value_push(T_STRUCT);
            this._ops.unshift(this._read_struct_values)
        }
    }

    private _read_value_helper_plus(ch1: number, accept_operator_symbols: boolean, calling_op: ReadValueHelper) {
        let ch2 = this._peek("inf");
        this._unread(ch1); // in any case we'll leave this character for the next function to use
        if (IonText.isNumericTerminator(ch2)) {
            this._ops.unshift(this._read_plus_inf);
        } else if (accept_operator_symbols) {
            this._ops.unshift(this._read_operator_symbol);
        } else {
            this._error("unexpected '+'");
        }
    }

    private _read_value_helper_minus = function (ch1: number, accept_operator_symbols: boolean, calling_op: ReadValueHelper) {
        let op = undefined,
            ch2 = this._peek();
        if (ch2 == CH_i) {
            ch2 = this._peek("inf");
            if (IonText.isNumericTerminator(ch2)) {
                op = this._read_minus_inf;
            } else if (accept_operator_symbols) {
                op = this._read_operator_symbol;
            }
        } else if (IonText.is_digit(ch2)) {
            op = this._read_number;
        } else if (accept_operator_symbols) {
            op = this._read_operator_symbol;
        }
        if (op != undefined) {
            this._ops.unshift(op);
            this._unread(ch1);
        } else {
            this._error("operator symbols are not valid outside of sexps");
        }
    };

    private _read_value_helper_digit(ch1: number, accept_operator_symbols: boolean, calling_op: ReadValueHelper) {
        let ch2 = this._peek_4_digits(ch1);
        this._unread(ch1);
        if (ch2 == CH_T || ch2 == CH_MS) {
            this._ops.unshift(this._readTimestamp);
        } else {
            this._ops.unshift(this._read_number);
        }
    }

    private _read_value_helper_single(ch1: number, accept_operator_symbols: boolean, calling_op: ReadValueHelper) {
        let op;
        if (this._peek("\'\'") != ERROR) {
            op = this._read_string3;
            op.call(this);
        } else {
            op = this._read_string1;
            op.call(this);
            if (this._test_string_as_annotation(op)) {
                // this was an annotation, so we need to try again for the actual value
                this._ops.unshift(calling_op);
            }
        }
    }

    private _read_value_helper_double(ch1: number, accept_operator_symbols: boolean, calling_op: ReadValueHelper) {
        this._ops.unshift(this._read_string2);
    }

    private _read_value_helper_letter(ch1: number, accept_operator_symbols: boolean, calling_op: ReadValueHelper) {
        this._read_symbol();
        let type = this._value_pop();
        if (type != T_IDENTIFIER) throw new Error("Expecting symbol here.");

        let symbol = this.get_value_as_string(type);

        if (is_keyword(symbol)) {
            let kwt = get_keyword_type(symbol);
            if (kwt === T_NULL) {
                this._value_null = true;
                if (this._peek() === CH_DT) {
                    this._read(); // consume the dot
                    let ch = this._read();
                    if (IonText.is_letter(ch) !== true) throw new Error("Expected type name after 'null.'");
                    this._read_symbol();
                    if (this._value_pop() !== T_IDENTIFIER) throw new Error("Expected type name after 'null.'");
                    symbol = this.get_value_as_string(T_IDENTIFIER);
                    kwt = get_type_from_name(symbol);
                }
                this._start = -1;
                this._end = -1;
            }
            this._value_push(kwt);
        } else {
            let ch = this._read_after_whitespace(true);
            if (ch == CH_CL && this._peek() == CH_CL) {
                this._read(); // consume the colon character
                this._ann.push(symbol);
                this._ops.unshift(calling_op);
            } else {
                let kwt = T_IDENTIFIER;
                this._unread(ch);
                this._value_push(kwt); // put the value back on the stack
            }
        }
    }

    private _read_value_helper_operator(ch1: number, accept_operator_symbols: boolean, calling_op: ReadValueHelper) {
        if (accept_operator_symbols) {
            this._unread(ch1);
            this._ops.unshift(this._read_operator_symbol);
        } else {
            this._error("unexpected operator character");
        }
    }

    private _done() {
        this._value_push(EOF);
    }

    private _done_with_error() {
        this._value_push(ERROR);
        throw new Error(this._error_msg);
    }

    private _read_number() {
        let ch, t;
        this._start = this._in.position();
        ch = this._read();
        if (ch == CH_MS) ch = this._read();
        if (ch == CH_0) {
            ch = this._peek();
            if (ch == CH_x || ch == CH_X) {
                this._read_hex_int();
                return;
            }
            if (IonText.is_digit(ch)) {
                this._error("leading zeros are not allowed");
            }
            ch = CH_0;
        }
        t = T_INT;
        ch = this._read_required_digits(ch);
        if (ch == CH_DT) {
            t = T_DECIMAL;
            ch = this._read_optional_digits(this._read());
        }
        if (!IonText.isNumericTerminator(ch)) {
            if (ch == CH_d || ch == CH_D) {
                t = T_DECIMAL;
                ch = this._read_exponent();
            } else if (ch == CH_e || ch == CH_E || ch == CH_f || ch == CH_F) {
                t = T_FLOAT;
                ch = this._read_exponent();
            }
        }
        if (!IonText.isNumericTerminator(ch)) {
            this._error("invalid character after number");
        } else {
            this._unread(ch);
            this._end = this._in.position();
            this._value_push(t);
        }
    }

    private _read_hex_int(): void {
        let ch = this._read(); // re-read the 'x' we peeked at earlier
        if (ch == CH_x || ch == CH_X) {
            ch = this._read(); // read the first hex digits
            ch = this._read_required_hex_digits(ch);
        }
        if (IonText.isNumericTerminator(ch)) {
            this._unread(ch);
            this._end = this._in.position();
            this._value_push(T_HEXINT);
        } else {
            this._error("invalid character after number");
        }
    }

    private _read_exponent(): number {
        let ch = this._read();
        if (ch == CH_MS || ch == CH_PS) {
            ch = this._read();
        }
        ch = this._read_required_digits(ch);
        return ch;
    }

    private _read_plus_inf() {
        this._start = this._in.position();
        if (this._read() == CH_PS) {
            this._read_inf_helper();
        } else {
            this._error("expected +inf");
        }
    }

    private _read_minus_inf() {
        this._start = this._in.position();
        if (this._read() == CH_MS) {
            this._read_inf_helper();
        } else {
            this._error("expected -inf");
        }
    }

    private _read_inf_helper() {
        let ii, ch;
        for (ii = 0; ii < 3; ii++) {
            ch = this._read();
            if (ch != INF[ii]) {
                this._error("expected 'inf'");
                return;
            }
        }
        if (IonText.isNumericTerminator(this._peek())) {
            this._end = this._in.position();
            this._value_push(T_FLOAT_SPECIAL);
        } else {
            this._error("invalid numeric terminator after 'inf'");
        }
    }

    private _readTimestamp(): void {
        this._start = this._in.position();
        let ch = this._readPastNDigits(4);//reads past year, throws on non digits.
        if (ch === CH_T) {
            this._end = this._in.position();
            this._value_push(T_TIMESTAMP);
            return;
        } else if (ch !== CH_MS) {
            throw new Error("Timestamp year must be followed by '-' or 'T'.");
        }

        ch = this._readPastNDigits(2);//reads past month, throws on non digits.
        if (ch === CH_T) {
            this._end = this._in.position();
            this._value_push(T_TIMESTAMP);
            return;
        } else if (ch !== CH_MS) {
            throw new Error("Timestamp month must be followed by '-' or 'T'.");
        }

        ch = this._readPastNDigits(2); //reads past day, throws on non digits.
        if (IonText.isNumericTerminator(ch)) {
            this._unread(ch);
            this._end = this._in.position();
            this._value_push(T_TIMESTAMP);
            return;
        } else if (ch !== CH_T) {
            throw new Error("Timestamp day must be followed by a numeric stop character .");
        }

        let peekChar = this._in.peek();
        if (IonText.isNumericTerminator(peekChar)) {//checks to see if timestamp value has terminated.
            this._end = this._in.position();
            this._value_push(T_TIMESTAMP);
            return;
        } else if (!IonText.is_digit(peekChar)) {
            throw new Error("Timestamp DATE must be followed by numeric terminator or additional TIME digits.");
        }

        ch = this._readPastNDigits(2);//read past hour.
        if (ch !== CH_CL) { // :
            throw new Error("Timestamp time(hr:min) requires format of 00:00");
        }

        ch = this._readPastNDigits(2);//read past minutes.
        if (ch === CH_CL) { //read seconds
            ch = this._readPastNDigits(2);
            if (ch === CH_DT) { //read fractional seconds
                if (!IonText.is_digit(this._read())) throw new Error("W3C timestamp spec requires atleast one digit after decimal point.");
                while (IonText.is_digit(ch = this._read())) {
                }
            }
        }

        if (ch === CH_Z) {
            if (!IonText.isNumericTerminator(this._peek())) throw new Error("Illegal terminator after Zulu offset.");
            this._end = this._in.position();
            this._value_push(T_TIMESTAMP);
            return;
        } else if (ch !== CH_PS && ch !== CH_MS) {
            throw new Error("Timestamps require an offset.");
        }
        ch = this._readPastNDigits(2);
        if (ch !== CH_CL) throw new Error("Timestamp offset(hr:min) requires format of +/-00:00.");
        this._readNDigits(2);

        ch = this._peek();
        if (!IonText.isNumericTerminator(ch)) throw new Error("Improperly formatted timestamp.");
        this._end = this._in.position();
        this._value_push(T_TIMESTAMP);
    }

    private _read_symbol(): void {
        let ch;
        this._start = this._in.position() - 1;
        for (; ;) {
            ch = this._read();
            if (!IonText.is_letter_or_digit(ch)) break;
        }
        this._unread(ch);
        this._end = this._in.position();
        this._value_push(T_IDENTIFIER);
    }

    private _read_operator_symbol(): void {
        let ch;
        this._start = this._in.position();
        for (; ;) {
            ch = this._read();
            if (!IonText.is_operator_char(ch)) break;
        }
        this._end = this._in.position() - 1;
        this._unread(ch);
        this._value_push(T_OPERATOR);
    }

    private _read_string1(): void {
        this._read_string_helper(CH_SQ, false);
        this._end = this._in.position() - 1;
        this._value_push(T_STRING1);
    }

    private _read_string2(): void {
        this._read_string_helper(CH_DOUBLE_QUOTE, false);
        this._end = this._in.position() - 1;
        this._value_push(T_STRING2);
    }

    private _read_string3(recognizeComments?): void {
        if (recognizeComments === undefined) recognizeComments = true;
        let ch: number;
        this._unread(this._peek(""));
        // read sequence of triple quoted strings
        for (this._start = this._in.position() + 3; this._peek("\'\'\'") !== ERROR; this._in.unread(this._read_after_whitespace(recognizeComments))) {
            for (let i: number = 0; i < 3; i++) {
                this._read()
            }
            //in tripleQuotes, index content of current triple quoted string,
            //looking for more triple quotes
            while (this._peek("\'\'\'") === ERROR) {
                ch = this._read();
                if (ch == CH_BS) {
                    this._read_string_escape_sequence();
                }
                if (ch === EOF) throw new Error('Closing triple quotes not found.');
                if (!is_valid_string_char(ch, true)) throw new Error("invalid character " + ch + " in string");
                // read single quoted strings until we see the triple quoted terminator
                // if it's not a triple quote, it's just content
            }
            //mark the possible end of the series of triplequotes, set the end of the value, it will reset later if further triple quotes are found after indexing through whitespace.
            this._end = this._in.position();
            //Index past the triple quote.
            for (let i: number = 0; i < 3; i++) {
                this._read()
            }
            // the reader will parse values from the source so that it can be roundtripped.
            // eat next whitespace sequence until first non white char found.
        }
        this._value_push(T_STRING3);
    }

    private verifyTriple(entryIndex: number): boolean {
        return this._in.valueAt(entryIndex) === CH_SQ &&
            this._in.valueAt(entryIndex + 1) === CH_SQ &&
            this._in.valueAt(entryIndex + 2) === CH_SQ;
    }

    private _read_string_helper = function (terminator: number, allow_new_line: boolean): void {
        let ch;
        this._start = this._in.position();
        for (; ;) {
            ch = this._read();
            if (ch == CH_BS) {
                this._read_string_escape_sequence();
            } else if (ch == terminator) {
                break;
            } else if (!is_valid_string_char(ch, allow_new_line)) throw new Error("invalid character " + ch + " in string");
        }
    };

    private _read_string_escape_sequence(): void {
        // just reads the code points in the escape
        let ch = this._read();
        switch (ch) {
            case ESC_0:   // =  48, //  values['0']  = 0;       //    \u0000  \0  alert NUL
            case ESC_a:   // =  97, //  values['a']  = 7;       //    \u0007  \a  alert BEL
            case ESC_b:   // =  98, //  values['b']  = 8;       //    \u0008  \b  backspace BS
            case ESC_t:   // = 116, //  values['t']  = 9;       //    \u0009  \t  horizontal tab HT
            case ESC_nl:  // = 110, //  values['n']  = '\n';    //    \ u000A  \ n  linefeed LF
            case ESC_ff:  // = 102, //  values['f']  = 0x0c;    //    \u000C  \f  form feed FF
            case ESC_cr:  // = 114, //  values['r']  = '\r';    //    \ u000D  \ r  carriage return CR
            case ESC_v:   // = 118, //  values['v']  = 0x0b;    //    \u000B  \v  vertical tab VT
            case ESC_dq:  // =  34, //  values['"']  = '"';     //    \u0022  \"  double quote
            case ESC_sq:  // =  39, //  values['\''] = '\'';    //    \u0027  \'  single quote
            case ESC_qm:  // =  63, //  values['?']  = '?';     //    \u003F  \?  question mark
            case ESC_bs:  // =  92, //  values['\\'] = '\\';    //    \u005C  \\  backslash
            case ESC_fs:  // =  47, //  values['/']  = '/';     //    \u002F  \/  forward slash nothing  \NL  escaped NL expands to nothing
            case ESC_nl2: // =  10, //  values['\n'] = ESCAPE_REMOVES_NEWLINE;  // slash-new line the new line eater
                break;
            case ESC_nl3: // =  13, //  values['\r'] = ESCAPE_REMOVES_NEWLINE2;  // slash-new line the new line eater
                ch = this._read();
                if (ch != ESC_nl2) this._unread(ch);
                break;
            case ESC_x: // = CH_x, //  values['x'] = ESCAPE_HEX; //    any  \xHH  2-digit hexadecimal unicode character equivalent to \ u00HH
                ch = this._read_N_hexdigits(2);
                this._unread(ch);
                break;
            case ESC_u: // = 117, //  values['u'] = ESCAPE_LITTLE_U; //    any  \ uHHHH  4-digit hexadecimal unicode character
                ch = this._read_N_hexdigits(4);
                this._unread(ch);
                break;
            case ESC_U: // = 85, //  values['U'] = ESCAPE_BIG_U; //    any  \ UHHHHHHHH  8-digit hexa
                ch = this._read_N_hexdigits(8);
                this._unread(ch);
                break;
            default:
                this._error('unexpected character: ' + ch + ' after escape slash');
        }
    }

    private _test_string_as_annotation(op): boolean {  // we could use op to validate the string type (1 or 3) vs the op - meh
        let s, ch, is_ann, t = this._value_pop();
        if (t != T_STRING1 && t != T_STRING3) this._error("expecting quoted symbol here");
        s = this.get_value_as_string(t);
        ch = this._read_after_whitespace(true);
        if (ch == CH_CL && this._peek() == CH_CL) {
            this._read(); // consume the colon character
            if(s[0] === '$') {
                let tempStr = s.substr(1, s.length)
                if (+tempStr === +tempStr) {
                    s = "'" + s + "'";
                }
            }
            this._ann.push(s);
            is_ann = true;
        } else {
            this._unread(ch);
            this._value_push(t); // put the value back on the stack
            is_ann = false;
        }
        return is_ann;
    }

    private _read_clob_string2(): void {
        let t;
        this._read_string2();
        t = this._value_pop();
        if (t != T_STRING2) this._error("string expected");
        this._value_push(T_CLOB2);
        this._ops.unshift(this._read_close_double_brace);
    }

    private _read_clob_string3(): void {
        let t;
        this._read_string3(false);
        t = this._value_pop();
        if (t != T_STRING3) this._error("string expected");
        this._value_push(T_CLOB3);
        this._ops.unshift(this._read_close_double_brace);
    }

    private _read_blob(): void {
        let ch, base64_chars = 0, trailers = 0;
        this._start = this._in.position();//is this going to be accurate where is the start being set that leads to this value?
        while (true) {
            ch = this._read();
            if (IonText.is_base64_char(ch)) {
                base64_chars++;
                this._end = this._in.position();
            } else if (!IonText.is_whitespace(ch)) {
                break;
            }
        }
        while (ch == CH_EQ) {
            trailers++;
            ch = this._read_after_whitespace(false);
        }
        if (ch != CH_CC || this._read() != CH_CC) throw new Error("Invalid blob");
        if (!is_valid_base64_length(base64_chars, trailers)) throw new Error("Invalid base64 value");

        this._value_push(T_BLOB);
    }

    private _read_close_double_brace(): void {
        let ch = this._read_after_whitespace(false);
        if (ch != CH_CC || this._read() != CH_CC) {
            this._error("expected '}}'");
        }
    }

    private isHighSurrogate(ch: number): boolean {
        return ch >= 0xD800 && ch <= 0xDBFF;
    }

    private isLowSurrogate(ch: number): boolean {
        return ch >= 0xDC00 && ch <= 0xDFFF;
    }

    private indexWhiteSpace(index: number, acceptComments: boolean): number {
        let ch: number = this._in.valueAt(index);
        if (!acceptComments) {
            for (; is_whitespace(ch); ch = this._in.valueAt(index++)) {
            }
        } else {
            for (; is_whitespace(ch) || ch === CH_FORWARD_SLASH; ch = this._in.valueAt(index++)) {
                if (ch === CH_FORWARD_SLASH) {
                    ch = this._in.valueAt(index++);
                    switch (ch) {
                        case CH_FORWARD_SLASH:
                            index = this.indexToNewLine(index);
                            break;
                        case CH_AS:
                            index = this.indexToCloseComment(index);
                            break;
                        default:
                            index--;
                            break;
                    }
                }
            }
        }
        return index;
    }

    private indexToNewLine(index: number) {
        let ch: number = this._in.valueAt(index);
        while (ch !== EOF && ch !== CH_NL) {
            if (ch === CH_CR) {
                if (this._in.valueAt(index + 1) !== CH_NL) {
                    return index;
                }
            }
            ch = this._in.valueAt(index++);
        }
        return index;
    }

    private indexToCloseComment(index: number): number {
        while (this._in.valueAt(index) !== CH_AS && this._in.valueAt(index + 1) !== CH_FORWARD_SLASH) {
            index++;
        }
        return index;
    }

    private _skip_triple_quote_gap(entryIndex: number, end: number, acceptComments: boolean): number {
        let tempIndex: number = entryIndex + 3;
        tempIndex = this.indexWhiteSpace(tempIndex, acceptComments);
        if (tempIndex + 2 <= end && this.verifyTriple(tempIndex)) {//index === ' index + 1 === ' index + 2 === ' and not at the end of the value
            return tempIndex + 4;//indexes us past the triple quote we just found
        } else {
            return tempIndex + 1;
        }
    }

    private readClobEscapes(ii: number, end: number): number {
        // actually converts the escape sequence to a byte
        let ch;
        if (ii + 1 >= end) {
            throw new Error("invalid escape sequence");
        }
        ch = this._in.valueAt(ii + 1);
        this._esc_len = 1;
        switch (ch) {
            case ESC_0:
                return 0; // =  48, //  values['0']  = 0;       //    \0  alert NUL
            case ESC_a:
                return 7; // =  97, //  values['a']  = 7;       //    \a  alert BEL
            case ESC_b:
                return 8; // =  98, //  values['b']  = 8;       //    \b  backspace BS
            case ESC_t:
                return 9; // = 116, //  values['t']  = 9;       //    \t  horizontal tab HT
            case ESC_nl:
                return 10; // = 110, //  values['n']  = '\n';    //    \ n  linefeed LF
            case ESC_ff:
                return 12;  // = 102, //  values['f']  = 0x0c;    //    \f  form feed FF
            case ESC_cr:
                return 13; // = 114, //  values['r']  = '\r';    //    \ r  carriage return CR
            case ESC_v:
                return 11; // = 118, //  values['v']  = 0x0b;    //    \v  vertical tab VT
            case ESC_dq:
                return 34; // =  34, //  values['"']  = '"';     //    \"  double quote
            case ESC_sq:
                return 39; // =  39, //  values['\''] = '\'';    //    \'  single quote
            case ESC_qm:
                return 63; // =  63, //  values['?']  = '?';     //    \\?  question mark
            case ESC_bs:
                return 92; // =  92, //  values['\\'] = '\\';    //    \\  backslash
            case ESC_fs:
                return 47; // =  47, //  values['/']  = '/';     //    \/  forward slash nothing  \NL  escaped NL expands to nothing
            case ESC_nl2:
                return -1; // =  10, //  values['\n'] = ESCAPE_REMOVES_NEWLINE;  // slash-new line the new line eater
            case ESC_nl3: // =  13, //  values['\r'] = ESCAPE_REMOVES_NEWLINE2;  // slash-new line the new line eater
                if (ii + 3 < end && this._in.valueAt(ii + 3) == CH_NL) {
                    this._esc_len = 2;
                }
                return IonText.ESCAPED_NEWLINE;
            case ESC_x: // = CH_x, //  values['x'] = ESCAPE_HEX; //    any  \xHH  2-digit hexadecimal unicode character equivalent to \ u00HH
                if (ii + 3 >= end) {
                    throw new Error("invalid escape sequence");
                }
                ch = this._get_N_hexdigits(ii + 2, ii + 4);
                this._esc_len = 3;
                break;
            default:
                throw new Error("Invalid escape: /" + ch);
        }
        return ch;
    }

    private _read_escape_sequence(ii: number, end: number): number {
        // actually converts the escape sequence to the code point
        let ch;
        if (ii + 1 >= end) throw new Error("Invalid escape sequence.");
        ch = this._in.valueAt(ii + 1);
        this._esc_len = 1;
        switch (ch) {
            case ESC_0:   return 0;  // =  48, //  values['0']  = 0;       //    \u0000  \0  alert NUL
            case ESC_a:   return 7;  // =  97, //  values['a']  = 7;       //    \u0007  \a  alert BEL
            case ESC_b:   return 8;  // =  98, //  values['b']  = 8;       //    \u0008  \b  backspace BS
            case ESC_t:   return 9;  // = 116, //  values['t']  = 9;       //    \u0009  \t  horizontal tab HT
            case ESC_nl:  return 10; // = 110, //  values['n']  = '\n';    //    \ u000A  \ n  linefeed LF
            case ESC_ff:  return 12; // = 102, //  values['f']  = 0x0c;    //    \u000C  \f  form feed FF
            case ESC_cr:  return 13; // = 114, //  values['r']  = '\r';    //    \ u000D  \ r  carriage return CR
            case ESC_v:   return 11; // = 118, //  values['v']  = 0x0b;    //    \u000B  \v  vertical tab VT
            case ESC_dq:  return 34; // =  34, //  values['"']  = '"';     //    \u0022  \"  double quote
            case ESC_sq:  return 39; // =  39, //  values['\''] = '\'';    //    \u0027  \'  single quote
            case ESC_qm:  return 63; // =  63, //  values['?']  = '?';     //    \u003F  \?  question mark
            case ESC_bs:  return 92; // =  92, //  values['\\'] = '\\';    //    \u005C  \\  backslash
            case ESC_fs:  return 47; // =  47, //  values['/']  = '/';     //    \u002F  \/  forward slash nothing  \NL  escaped NL expands to nothing
            case ESC_nl2: return -1; // =  10, //  values['\n'] = ESCAPE_REMOVES_NEWLINE;  // slash-new line the new line eater
            case ESC_nl3: // =  13, //  values['\r'] = ESCAPE_REMOVES_NEWLINE2;  // slash-new line the new line eater
                if (ii + 3 < end && this._in.valueAt(ii + 3) == CH_NL) {
                    this._esc_len = 2;
                }
                return IonText.ESCAPED_NEWLINE;
            case ESC_x: // = CH_x, //  values['x'] = ESCAPE_HEX; //    any  \xHH  2-digit hexadecimal unicode character equivalent to \ u00HH
                if (ii + 3 >= end) {
                    throw new Error("invalid escape sequence");
                }
                ch = this._get_N_hexdigits(ii + 2, ii + 4);
                this._esc_len = 3;
                break;
            case ESC_u: // = 117, //  values['u'] = ESCAPE_LITTLE_U; //    any  \ uHHHH  4-digit hexadecimal unicode character
                if (ii + 5 >= end) {
                    throw new Error("invalid escape sequence");
                }
                ch = this._get_N_hexdigits(ii + 2, ii + 6);
                this._esc_len = 5;
                break;
            case ESC_U: // = 85, //  values['U'] = ESCAPE_BIG_U; //    any  \ UHHHHHHHH  8-digit hexa
                if (ii + 9 >= end) {
                    throw new Error("invalid escape sequence");
                }
                ch = this._get_N_hexdigits(ii + 2, ii + 10);
                this._esc_len = 9;
                break;
            default:
                throw new Error("unexpected character after escape slash");
        }
        return ch;
    }

    private _get_N_hexdigits(ii: number, end: number): number {
        let ch, v = 0;
        while (ii < end) {
            ch = this._in.valueAt(ii);
            v = v * 16 + get_hex_value(ch);
            ii++;
        }
        return v;
    }

    private _value_push(t): void {
        if (this._value_type !== ERROR) {
            this._error("unexpected double push of value type!");
        }
        this._value_type = t;
    }

    private _value_pop() {
        let t = this._value_type;
        this._value_type = ERROR;
        return t;
    }

    private _run() {
        let op;
        while (this._ops.length > 0 && (this._value_type === ERROR)) {
            op = this._ops.shift();
            op.call(this);
        }
    }

    private _read(): number {
        let ch = this._in.next();
        return ch;
    }

    private _read_skipping_comments() {
        let ch = this._read();
        if (ch == CH_FORWARD_SLASH) {
            ch = this._read();
            if (ch == CH_FORWARD_SLASH) {
                this._read_to_newline();
                ch = IonText.WHITESPACE_COMMENT1;
            } else if (ch == CH_AS) {
                this._read_to_close_comment();
                ch = IonText.WHITESPACE_COMMENT2;
            } else {
                this._unread(ch);
                ch = CH_FORWARD_SLASH;
            }
        }
        return ch;
    }

    private _read_to_newline() {
        let ch;
        for (; ;) {
            ch = this._read(); // since this only happens in _read, after reading a double forward slash we can go straight to the input Span
            if (ch == EOF) break;
            if (ch == CH_NL) break;
            if (ch == CH_CR) {
                ch = this._read();
                if (ch != CH_NL) this._unread(ch);
                break;
            }
        }
    }

    private _read_to_close_comment() {
        let ch;
        for (; ;) {
            ch = this._read(); // since this only happens in _read, after reading a forward slash asterisk we can go straight to the input Span
            if (ch == EOF) break;
            if (ch == CH_AS) {
                ch = this._read();
                if (ch == CH_FORWARD_SLASH) break;
            }
        }
    }

    private _unread(ch: number) {
        this._in.unread(ch);
    }

    private _read_after_whitespace(recognize_comments: boolean) {
        let ch;
        if (recognize_comments) {
            ch = this._read_skipping_comments();
            while (IonText.is_whitespace(ch)) {
                ch = this._read_skipping_comments();
            }
        } else {
            ch = this._read();
            while (IonText.is_whitespace(ch)) {
                ch = this._read();
            }
        }
        return ch;
    }

    //peek does not work with the different types of string input.
    private _peek(expected?: string): number {
        let ch, ii = 0;
        if (expected === undefined || expected.length < 1) {
            return this._in.valueAt(this._in.position());
        }
        while (ii < expected.length) {
            ch = this._read();
            if (ch != expected.charCodeAt(ii)) break;
            ii++;
        }
        if (ii === expected.length) {
            ch = this._peek(); // if we did match we need to read the next character
        } else {
            this._unread(ch); // if we didn't match we've read an extra character
            ch = ERROR;
        }
        while (ii > 0) { // unread whatever matched
            ii--;
            this._unread(expected.charCodeAt(ii));
        }
        return ch;
    }

    private _peek_4_digits(ch1: number): number {
        let ii: number, ch: number, is_digits = true, chars: number[] = [];
        if (!IonText.is_digit(ch1)) return ERROR;
        for (ii = 0; ii < 3; ii++) {
            ch = this._read();
            chars.push(ch);
            if (!IonText.is_digit(ch)) {
                is_digits = false;
                break;
            }
        }
        ch = (is_digits && ii == 3) ? this._peek() : ERROR;
        while (chars.length > 0) {
            this._unread(chars.pop()!);
        }
        return ch;
    }

    private _read_required_digits(ch: number): number {
        if (!IonText.is_digit(ch)) return ERROR;
        for (; ;) {
            ch = this._read();
            if (!IonText.is_digit(ch)) break;
        }
        return ch;
    }

    private _read_optional_digits(ch: number): number {
        while (IonText.is_digit(ch)) {
            ch = this._read()
        }
        return ch;
    }

    private _readNDigits(n: number): number {
        let ch: number;
        if (n <= 0) throw new Error("Cannot read a lack of or negative number of digits.");
        while (n--) {
            if (!IonText.is_digit(ch = this._read())) throw new Error("Expected digit, got: " + String.fromCharCode(ch));
        }
        return ch!;
    }

    private _readPastNDigits(n: number): number {//This is clearly bugged it reads n + 1 digits.
        this._readNDigits(n);
        return this._read();
    }

    private _read_required_hex_digits(ch: number): number {
        if (!IonText.is_hex_digit(ch)) return ERROR;
        for (; ;) {
            ch = this._read();
            if (!IonText.is_hex_digit(ch)) break;
        }
        return ch;
    }

    private _read_N_hexdigits(n: number): number {
        let ch, ii = 0;
        while (ii < n) {
            ch = this._read();
            if (!IonText.is_hex_digit(ch)) {
                this._error("" + n + " digits required " + ii + " found");
                return ERROR;
            }
            ii++;
        }
        return ch;
    }

    private _error(msg: string): void {
        this._ops.unshift(this._done_with_error);
        this._error_msg = msg;
    }
}<|MERGE_RESOLUTION|>--- conflicted
+++ resolved
@@ -22,10 +22,10 @@
 import * as IonText from "./IonText";
 import {is_keyword, is_whitespace} from "./IonText";
 
+import JSBI from "jsbi";
+import {StringSpan} from "./IonSpan";
 import {IonType} from "./IonType";
 import {IonTypes} from "./IonTypes";
-import {StringSpan} from "./IonSpan";
-import JSBI from "jsbi";
 import {JsbiSupport} from "./JsbiSupport";
 
 const EOF = -1;  // EOF is end of container, distinct from undefined which is value has been consumed
@@ -270,53 +270,8 @@
         this._read_value_helper_helpers = helpers;
     }
 
-<<<<<<< HEAD
-  private _read_value_helper_double( ch1 : number, accept_operator_symbols: boolean, calling_op : ReadValueHelper) {
-    this._ops.unshift( this._read_string2 );
-  }
-
-    private _read_value_helper_letter( ch1 : number, accept_operator_symbols: boolean, calling_op : ReadValueHelper) {
-        let tempNullStart = this._start;
-        this._read_symbol();
-        let type = this._value_pop();
-        if (type != T_IDENTIFIER) throw new Error("Expecting symbol here.");
-
-        let symbol = this.get_value_as_string(type);
-
-        if(is_keyword(symbol)) {
-            let kwt = get_keyword_type(symbol);
-            if (kwt === T_NULL) {
-                this._value_null = true;
-                if (this._peek() === CH_DT) {
-                    this._read(); // consume the dot
-                    let ch = this._read();
-                    if (IonText.is_letter(ch) !== true) throw new Error("Expected type name after 'null.'");
-                    this._read_symbol();
-                    if (this._value_pop() !== T_IDENTIFIER) throw new Error("Expected type name after 'null.'");
-                    symbol = this.get_value_as_string(T_IDENTIFIER);
-                    kwt = get_type_from_name(symbol);
-                }
-                this._start = -1;
-                this._end = -1;
-            }
-            this._value_push(kwt);
-        } else {
-            let ch = this._read_after_whitespace(true);
-            if (ch == CH_CL && this._peek() == CH_CL) {
-                this._read(); // consume the colon character
-                if(symbol === '$0') throw new Error('Symbol ID zero is not supported.');
-                this._ann.push(symbol);
-                this._ops.unshift( calling_op );
-            } else {
-                let kwt = T_IDENTIFIER;
-                this._unread(ch);
-                this._value_push(kwt); // put the value back on the stack
-            }
-        }
-=======
     fieldName(): string | null {
         return this._fieldname;
->>>>>>> 27989bf3
     }
 
     fieldNameType(): number | null {
@@ -790,6 +745,7 @@
             let ch = this._read_after_whitespace(true);
             if (ch == CH_CL && this._peek() == CH_CL) {
                 this._read(); // consume the colon character
+                if(symbol === '$0') throw new Error('Symbol ID zero is not supported.');
                 this._ann.push(symbol);
                 this._ops.unshift(calling_op);
             } else {
