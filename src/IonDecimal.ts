--- conflicted
+++ resolved
@@ -23,13 +23,8 @@
     private readonly _coefficient: LongInt;
     private readonly _exponent: number;
 
-<<<<<<< HEAD
-    public static readonly ZERO = new Decimal(new LongInt(0), 0);
+    public static readonly ZERO = new Decimal(0, 0);
     public static readonly ONE = new Decimal(1, 0);
-=======
-    public static readonly ZERO : Decimal = new Decimal(0, 0);
-    public static ONE = new Decimal(1, 0);
->>>>>>> 8f777b01
 
     constructor(coefficient: number, exponent: number) {
         if (!Number.isInteger(coefficient)) {
