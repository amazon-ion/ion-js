--- conflicted
+++ resolved
@@ -20,17 +20,10 @@
  * Note that range of an exponent is limited to +/- 15 digits.
  */
 export class Decimal {
-<<<<<<< HEAD
-    private _coefficient: LongInt;
-    private _exponent: number;
-    public static readonly ZERO: Decimal = new Decimal(new LongInt(0), 0);
-    public static ONE = new Decimal(1, 0);
-=======
     public static readonly _ZERO: Decimal = new Decimal(new LongInt(0), 0);
 
     private readonly _coefficient: LongInt;
     private readonly _exponent: number;
->>>>>>> 4f5119f7
 
     constructor(coefficient: LongInt | number, exponent: number) {
         if (typeof coefficient === "number") {
