import { IonTypes, Writer } from "../Ion";
import {
  FromJsConstructor,
  FromJsConstructorBuilder,
  Primitives,
} from "./FromJsConstructor";
import { _NativeJsBoolean } from "./JsValueConversion";
import { Value } from "./Value";

const _fromJsConstructor: FromJsConstructor = new FromJsConstructorBuilder()
  .withPrimitives(Primitives.Boolean)
  .withClassesToUnbox(_NativeJsBoolean)
  .build();

/**
 * Represents a boolean[1] value in an Ion stream.
 *
 * Because this class extends Javascript's (big-B) Boolean data type, it is subject to the same
 * surprising behavior when used for control flow.
 *
 * From the Mozilla Developer Network documentation[2]:
 *
 * > Any object of which the value is not undefined or null, including a Boolean object
 *   whose value is false, evaluates to true when passed to a conditional statement.
 *
 * ```javascript
 *      var b = false;
 *      if (b) {
 *          // this code will NOT be executed
 *      }
 *
 *      b = new Boolean(false);
 *      if (b) {
 *          // this code WILL be executed
 *      }
<<<<<<< HEAD
 * ```
 * [1] http://amzn.github.io/ion-docs/docs/spec.html#bool
=======
 *
 * [1] https://amazon-ion.github.io/ion-docs/docs/spec.html#bool
>>>>>>> f83fcf0e
 * [2] https://developer.mozilla.org/en-US/docs/Web/JavaScript/Reference/Global_Objects/Boolean#Description
 */
export class Boolean extends Value(
  _NativeJsBoolean,
  IonTypes.BOOL,
  _fromJsConstructor
) {
  /**
   * Constructor.
   * @param value         The boolean value of the new instance.
   * @param annotations   An optional array of strings to associate with `value`.
   */
  constructor(value: boolean, annotations: string[] = []) {
    super(value);
    this._setAnnotations(annotations);
  }

  booleanValue(): boolean {
    return this.valueOf() as boolean;
  }

  writeTo(writer: Writer): void {
    writer.setAnnotations(this.getAnnotations());
    writer.writeBoolean(this.booleanValue());
  }

  _valueEquals(
    other: any,
    options: {
      epsilon?: number | null;
      ignoreAnnotations?: boolean;
      ignoreTimestampPrecision?: boolean;
      onlyCompareIon?: boolean;
    } = {
      epsilon: null,
      ignoreAnnotations: false,
      ignoreTimestampPrecision: false,
      onlyCompareIon: true,
    }
  ): boolean {
    let isSupportedType: boolean = false;
    let valueToCompare: any = null;
    // if the provided value is an ion.dom.Boolean instance.
    if (other instanceof Boolean) {
      isSupportedType = true;
      valueToCompare = other.booleanValue();
    } else if (!options.onlyCompareIon) {
      // We will consider other Boolean-ish types
      if (typeof other === "boolean" || other instanceof _NativeJsBoolean) {
        isSupportedType = true;
        valueToCompare = other.valueOf();
      }
    }

    if (!isSupportedType) {
      return false;
    }

    if (this.booleanValue() !== valueToCompare) {
      return false;
    }
    return true;
  }
}<|MERGE_RESOLUTION|>--- conflicted
+++ resolved
@@ -33,13 +33,9 @@
  *      if (b) {
  *          // this code WILL be executed
  *      }
-<<<<<<< HEAD
  * ```
- * [1] http://amzn.github.io/ion-docs/docs/spec.html#bool
-=======
  *
  * [1] https://amazon-ion.github.io/ion-docs/docs/spec.html#bool
->>>>>>> f83fcf0e
  * [2] https://developer.mozilla.org/en-US/docs/Web/JavaScript/Reference/Global_Objects/Boolean#Description
  */
 export class Boolean extends Value(
