--- conflicted
+++ resolved
@@ -606,16 +606,11 @@
   }
 
   /** Parse the field name (Symbol Token) into text/symbol
-<<<<<<< HEAD
    *  example:
    *  ```javascript
    *  {event_type: SCALAR, ion_type: INT, field_name: {text:"foo"}, value_text: "1", value_binary: [0x21, 0x01], depth:1}
    *  ```
-   *  for more information: https://github.com/amzn/ion-test-driver#symboltoken-1
-=======
-   *  example: {event_type: SCALAR, ion_type: INT, field_name: {text:"foo"}, value_text: "1", value_binary: [0x21, 0x01], depth:1}
    *  for more information: https://github.com/amazon-ion/ion-test-driver#symboltoken-1
->>>>>>> f83fcf0e
    */
   private resolveFieldNameFromSerializedSymbolToken(): string | null {
     if (this.reader.isNull()) {
