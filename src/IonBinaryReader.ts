--- conflicted
+++ resolved
@@ -241,21 +241,9 @@
         }
     }
 
-<<<<<<< HEAD
-  private getSymbolString(symbolId: number) : string {
-    let s: string = null;
-    if (symbolId > 0) {
-      s = this._symtab.getSymbolText(symbolId);
-      if (typeof(s) == 'undefined') {
-        s = "$" + symbolId.toString();
-      }
-    } else if(symbolId === 0) {
-        throw new Error('Symbol ID zero is unsupported');
-    } else if(symbolId < 0) {
-        throw new Error('Negative symbol ID: ' + symbolId + ' is illegal.');
-=======
-    private getSymbolString(symbolId: number): string | null {
+    private getSymbolString(symbolId: number | null): string | null {
         let s: string | null = null;
+        if (symbolId === null) return null;
         if (symbolId > 0) {
             if (symbolId > this._symtab.maxId) {
                 throw new Error('Symbol $' + symbolId.toString() + ' greater than maxID.');
@@ -266,8 +254,11 @@
                 //s = "$" + symbolId.toString();
                 //todo turn this back on once symbol table imports are supported and lst context transfer is supported.
             }
+        } else if(symbolId === 0) {
+            throw new Error('Symbol ID zero is unsupported');
+        } else if(symbolId < 0) {
+            throw new Error('Negative symbol ID: ' + symbolId + ' is illegal.');
         }
         return s;
->>>>>>> 27989bf3
     }
 }
